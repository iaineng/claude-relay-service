<template>
  <div class="accounts-container">
    <div class="card p-4 sm:p-6">
      <div class="mb-4 flex flex-col gap-4 sm:mb-6">
        <div>
          <h3 class="mb-1 text-lg font-bold text-gray-900 dark:text-gray-100 sm:mb-2 sm:text-xl">
            账户管理
          </h3>
          <p class="text-sm text-gray-600 dark:text-gray-400 sm:text-base">
<<<<<<< HEAD
            管理您的 Claude、Gemini、OpenAI、Azure OpenAI 和 OpenAI-Responses 账户及代理配置
=======
            管理您的 Claude、Gemini、OpenAI、Azure OpenAI 与 CCR 账户及代理配置
>>>>>>> 8b0e9b8d
          </p>
        </div>
        <div class="flex flex-col gap-3 sm:flex-row sm:items-center sm:justify-between">
          <!-- 筛选器组 -->
          <div class="flex flex-col gap-3 sm:flex-row sm:flex-wrap sm:items-center sm:gap-3">
            <!-- 排序选择器 -->
            <div class="group relative min-w-[160px]">
              <div
                class="absolute -inset-0.5 rounded-lg bg-gradient-to-r from-indigo-500 to-blue-500 opacity-0 blur transition duration-300 group-hover:opacity-20"
              ></div>
              <CustomDropdown
                v-model="accountSortBy"
                icon="fa-sort-amount-down"
                icon-color="text-indigo-500"
                :options="sortOptions"
                placeholder="选择排序"
                @change="sortAccounts()"
              />
            </div>

            <!-- 平台筛选器 -->
            <div class="group relative min-w-[140px]">
              <div
                class="absolute -inset-0.5 rounded-lg bg-gradient-to-r from-blue-500 to-indigo-500 opacity-0 blur transition duration-300 group-hover:opacity-20"
              ></div>
              <CustomDropdown
                v-model="platformFilter"
                icon="fa-server"
                icon-color="text-blue-500"
                :options="platformOptions"
                placeholder="选择平台"
                @change="filterByPlatform"
              />
            </div>

            <!-- 分组筛选器 -->
            <div class="group relative min-w-[160px]">
              <div
                class="absolute -inset-0.5 rounded-lg bg-gradient-to-r from-purple-500 to-pink-500 opacity-0 blur transition duration-300 group-hover:opacity-20"
              ></div>
              <CustomDropdown
                v-model="groupFilter"
                icon="fa-layer-group"
                icon-color="text-purple-500"
                :options="groupOptions"
                placeholder="选择分组"
                @change="filterByGroup"
              />
            </div>

            <!-- 刷新按钮 -->
            <div class="relative">
              <el-tooltip
                content="刷新数据 (Ctrl/⌘+点击强制刷新所有缓存)"
                effect="dark"
                placement="bottom"
              >
                <button
                  class="group relative flex items-center justify-center gap-2 rounded-lg border border-gray-200 bg-white px-4 py-2 text-sm font-medium text-gray-700 shadow-sm transition-all duration-200 hover:border-gray-300 hover:shadow-md disabled:cursor-not-allowed disabled:opacity-50 dark:border-gray-600 dark:bg-gray-800 dark:text-gray-300 dark:hover:border-gray-500 sm:w-auto"
                  :disabled="accountsLoading"
                  @click.ctrl.exact="loadAccounts(true)"
                  @click.exact="loadAccounts(false)"
                  @click.meta.exact="loadAccounts(true)"
                >
                  <div
                    class="absolute -inset-0.5 rounded-lg bg-gradient-to-r from-green-500 to-teal-500 opacity-0 blur transition duration-300 group-hover:opacity-20"
                  ></div>
                  <i
                    :class="[
                      'fas relative text-green-500',
                      accountsLoading ? 'fa-spinner fa-spin' : 'fa-sync-alt'
                    ]"
                  />
                  <span class="relative">刷新</span>
                </button>
              </el-tooltip>
            </div>
          </div>

          <!-- 添加账户按钮 -->
          <button
            class="flex w-full items-center justify-center gap-2 rounded-lg bg-gradient-to-r from-green-500 to-green-600 px-5 py-2.5 text-sm font-medium text-white shadow-md transition-all duration-200 hover:from-green-600 hover:to-green-700 hover:shadow-lg sm:w-auto"
            @click.stop="openCreateAccountModal"
          >
            <i class="fas fa-plus"></i>
            <span>添加账户</span>
          </button>
        </div>
      </div>

      <div v-if="accountsLoading" class="py-12 text-center">
        <div class="loading-spinner mx-auto mb-4" />
        <p class="text-gray-500 dark:text-gray-400">正在加载账户...</p>
      </div>

      <div v-else-if="sortedAccounts.length === 0" class="py-12 text-center">
        <div
          class="mx-auto mb-4 flex h-16 w-16 items-center justify-center rounded-full bg-gray-100 dark:bg-gray-700"
        >
          <i class="fas fa-user-circle text-xl text-gray-400" />
        </div>
        <p class="text-lg text-gray-500 dark:text-gray-400">暂无账户</p>
        <p class="mt-2 text-sm text-gray-400 dark:text-gray-500">点击上方按钮添加您的第一个账户</p>
      </div>

      <!-- 桌面端表格视图 -->
      <div v-else class="table-container hidden md:block">
        <table class="w-full table-fixed">
          <thead class="bg-gray-50/80 backdrop-blur-sm dark:bg-gray-700/80">
            <tr>
              <th
                class="w-[22%] min-w-[180px] cursor-pointer px-3 py-4 text-left text-xs font-bold uppercase tracking-wider text-gray-700 hover:bg-gray-100 dark:text-gray-300 dark:hover:bg-gray-600"
                @click="sortAccounts('name')"
              >
                名称
                <i
                  v-if="accountsSortBy === 'name'"
                  :class="[
                    'fas',
                    accountsSortOrder === 'asc' ? 'fa-sort-up' : 'fa-sort-down',
                    'ml-1'
                  ]"
                />
                <i v-else class="fas fa-sort ml-1 text-gray-400" />
              </th>
              <th
                class="w-[15%] min-w-[120px] cursor-pointer px-3 py-4 text-left text-xs font-bold uppercase tracking-wider text-gray-700 hover:bg-gray-100 dark:text-gray-300 dark:hover:bg-gray-600"
                @click="sortAccounts('platform')"
              >
                平台/类型
                <i
                  v-if="accountsSortBy === 'platform'"
                  :class="[
                    'fas',
                    accountsSortOrder === 'asc' ? 'fa-sort-up' : 'fa-sort-down',
                    'ml-1'
                  ]"
                />
                <i v-else class="fas fa-sort ml-1 text-gray-400" />
              </th>
              <th
                class="w-[12%] min-w-[100px] cursor-pointer px-3 py-4 text-left text-xs font-bold uppercase tracking-wider text-gray-700 hover:bg-gray-100 dark:text-gray-300 dark:hover:bg-gray-600"
                @click="sortAccounts('status')"
              >
                状态
                <i
                  v-if="accountsSortBy === 'status'"
                  :class="[
                    'fas',
                    accountsSortOrder === 'asc' ? 'fa-sort-up' : 'fa-sort-down',
                    'ml-1'
                  ]"
                />
                <i v-else class="fas fa-sort ml-1 text-gray-400" />
              </th>
              <th
                class="w-[8%] min-w-[80px] cursor-pointer px-3 py-4 text-left text-xs font-bold uppercase tracking-wider text-gray-700 hover:bg-gray-100 dark:text-gray-300 dark:hover:bg-gray-600"
                @click="sortAccounts('priority')"
              >
                优先级
                <i
                  v-if="accountsSortBy === 'priority'"
                  :class="[
                    'fas',
                    accountsSortOrder === 'asc' ? 'fa-sort-up' : 'fa-sort-down',
                    'ml-1'
                  ]"
                />
                <i v-else class="fas fa-sort ml-1 text-gray-400" />
              </th>
              <th
                class="w-[10%] min-w-[100px] px-3 py-4 text-left text-xs font-bold uppercase tracking-wider text-gray-700 dark:text-gray-300"
              >
                代理
              </th>
              <th
                class="w-[10%] min-w-[90px] px-3 py-4 text-left text-xs font-bold uppercase tracking-wider text-gray-700 dark:text-gray-300"
              >
                今日使用
              </th>
              <th
                class="w-[10%] min-w-[100px] px-3 py-4 text-left text-xs font-bold uppercase tracking-wider text-gray-700 dark:text-gray-300"
              >
                <div class="flex items-center gap-2">
                  <span>会话窗口</span>
                  <el-tooltip placement="top">
                    <template #content>
                      <div class="space-y-2">
                        <div>会话窗口进度表示5小时窗口的时间进度</div>
                        <div class="space-y-1 text-xs">
                          <div class="flex items-center gap-2">
                            <div
                              class="h-2 w-16 rounded bg-gradient-to-r from-blue-500 to-indigo-600"
                            ></div>
                            <span>正常：请求正常处理</span>
                          </div>
                          <div class="flex items-center gap-2">
                            <div
                              class="h-2 w-16 rounded bg-gradient-to-r from-yellow-500 to-orange-500"
                            ></div>
                            <span>警告：接近限制</span>
                          </div>
                          <div class="flex items-center gap-2">
                            <div
                              class="h-2 w-16 rounded bg-gradient-to-r from-red-500 to-red-600"
                            ></div>
                            <span>拒绝：达到速率限制</span>
                          </div>
                        </div>
                      </div>
                    </template>
                    <i
                      class="fas fa-question-circle cursor-help text-xs text-gray-400 hover:text-gray-600 dark:text-gray-500 dark:hover:text-gray-400"
                    />
                  </el-tooltip>
                </div>
              </th>
              <th
                class="w-[8%] min-w-[80px] px-3 py-4 text-left text-xs font-bold uppercase tracking-wider text-gray-700 dark:text-gray-300"
              >
                最后使用
              </th>
              <th
                class="w-[15%] min-w-[180px] px-3 py-4 text-left text-xs font-bold uppercase tracking-wider text-gray-700 dark:text-gray-300"
              >
                操作
              </th>
            </tr>
          </thead>
          <tbody class="divide-y divide-gray-200/50 dark:divide-gray-600/50">
            <tr v-for="account in sortedAccounts" :key="account.id" class="table-row">
              <td class="px-3 py-4">
                <div class="flex items-center">
                  <div
                    class="mr-2 flex h-8 w-8 flex-shrink-0 items-center justify-center rounded-lg bg-gradient-to-br from-green-500 to-green-600"
                  >
                    <i class="fas fa-user-circle text-xs text-white" />
                  </div>
                  <div class="min-w-0">
                    <div class="flex items-center gap-2">
                      <div
                        class="truncate text-sm font-semibold text-gray-900 dark:text-gray-100"
                        :title="account.name"
                      >
                        {{ account.name }}
                      </div>
                      <span
                        v-if="account.accountType === 'dedicated'"
                        class="inline-flex items-center rounded-full bg-purple-100 px-2 py-0.5 text-xs font-medium text-purple-800"
                      >
                        <i class="fas fa-lock mr-1" />专属
                      </span>
                      <span
                        v-else-if="account.accountType === 'group'"
                        class="inline-flex items-center rounded-full bg-blue-100 px-2 py-0.5 text-xs font-medium text-blue-800"
                      >
                        <i class="fas fa-layer-group mr-1" />分组调度
                      </span>
                      <span
                        v-else
                        class="inline-flex items-center rounded-full bg-green-100 px-2 py-0.5 text-xs font-medium text-green-800"
                      >
                        <i class="fas fa-share-alt mr-1" />共享
                      </span>
                    </div>
                    <!-- 显示所有分组 - 换行显示 -->
                    <div
                      v-if="account.groupInfos && account.groupInfos.length > 0"
                      class="my-2 flex flex-wrap items-center gap-2"
                    >
                      <span
                        v-for="group in account.groupInfos"
                        :key="group.id"
                        class="inline-flex items-center rounded-full bg-gray-100 px-2 py-0.5 text-xs font-medium text-gray-600 dark:bg-gray-700 dark:text-gray-400"
                        :title="`所属分组: ${group.name}`"
                      >
                        <i class="fas fa-folder mr-1" />{{ group.name }}
                      </span>
                    </div>
                    <div
                      class="truncate text-xs text-gray-500 dark:text-gray-400"
                      :title="account.id"
                    >
                      {{ account.id }}
                    </div>
                  </div>
                </div>
              </td>
              <td class="px-3 py-4">
                <div class="flex items-center gap-1">
                  <!-- 平台图标和名称 -->
                  <div
                    v-if="account.platform === 'gemini'"
                    class="flex items-center gap-1.5 rounded-lg border border-yellow-200 bg-gradient-to-r from-yellow-100 to-amber-100 px-2.5 py-1"
                  >
                    <i class="fas fa-robot text-xs text-yellow-700" />
                    <span class="text-xs font-semibold text-yellow-800">Gemini</span>
                    <span class="mx-1 h-4 w-px bg-yellow-300" />
                    <span class="text-xs font-medium text-yellow-700">
                      {{ getGeminiAuthType() }}
                    </span>
                  </div>
                  <div
                    v-else-if="account.platform === 'claude-console'"
                    class="flex items-center gap-1.5 rounded-lg border border-purple-200 bg-gradient-to-r from-purple-100 to-pink-100 px-2.5 py-1"
                  >
                    <i class="fas fa-terminal text-xs text-purple-700" />
                    <span class="text-xs font-semibold text-purple-800">Console</span>
                    <span class="mx-1 h-4 w-px bg-purple-300" />
                    <span class="text-xs font-medium text-purple-700">API Key</span>
                  </div>
                  <div
                    v-else-if="account.platform === 'bedrock'"
                    class="flex items-center gap-1.5 rounded-lg border border-orange-200 bg-gradient-to-r from-orange-100 to-red-100 px-2.5 py-1"
                  >
                    <i class="fab fa-aws text-xs text-orange-700" />
                    <span class="text-xs font-semibold text-orange-800">Bedrock</span>
                    <span class="mx-1 h-4 w-px bg-orange-300" />
                    <span class="text-xs font-medium text-orange-700">AWS</span>
                  </div>
                  <div
                    v-else-if="account.platform === 'openai'"
                    class="flex items-center gap-1.5 rounded-lg border border-gray-700 bg-gray-100 bg-gradient-to-r from-gray-100 to-gray-100 px-2.5 py-1"
                  >
                    <div class="fa-openai" />
                    <span class="text-xs font-semibold text-gray-950">OpenAi</span>
                    <span class="mx-1 h-4 w-px bg-gray-400" />
                    <span class="text-xs font-medium text-gray-950">{{ getOpenAIAuthType() }}</span>
                  </div>
                  <div
                    v-else-if="account.platform === 'azure_openai'"
                    class="flex items-center gap-1.5 rounded-lg border border-blue-200 bg-gradient-to-r from-blue-100 to-cyan-100 px-2.5 py-1 dark:border-blue-700 dark:from-blue-900/20 dark:to-cyan-900/20"
                  >
                    <i class="fab fa-microsoft text-xs text-blue-700 dark:text-blue-400" />
                    <span class="text-xs font-semibold text-blue-800 dark:text-blue-300"
                      >Azure OpenAI</span
                    >
                    <span class="mx-1 h-4 w-px bg-blue-300 dark:bg-blue-600" />
                    <span class="text-xs font-medium text-blue-700 dark:text-blue-400"
                      >API Key</span
                    >
                  </div>
                  <div
                    v-else-if="account.platform === 'openai-responses'"
                    class="flex items-center gap-1.5 rounded-lg border border-teal-200 bg-gradient-to-r from-teal-100 to-green-100 px-2.5 py-1 dark:border-teal-700 dark:from-teal-900/20 dark:to-green-900/20"
                  >
                    <i class="fas fa-server text-xs text-teal-700 dark:text-teal-400" />
                    <span class="text-xs font-semibold text-teal-800 dark:text-teal-300"
                      >OpenAI-Responses</span
                    >
                    <span class="mx-1 h-4 w-px bg-teal-300 dark:bg-teal-600" />
                    <span class="text-xs font-medium text-teal-700 dark:text-teal-400"
                      >API Key</span
                    >
                  </div>
                  <div
                    v-else-if="account.platform === 'claude' || account.platform === 'claude-oauth'"
                    class="flex items-center gap-1.5 rounded-lg border border-indigo-200 bg-gradient-to-r from-indigo-100 to-blue-100 px-2.5 py-1"
                  >
                    <i class="fas fa-brain text-xs text-indigo-700" />
                    <span class="text-xs font-semibold text-indigo-800">{{
                      getClaudeAccountType(account)
                    }}</span>
                    <span class="mx-1 h-4 w-px bg-indigo-300" />
                    <span class="text-xs font-medium text-indigo-700">
                      {{ getClaudeAuthType(account) }}
                    </span>
                  </div>
                  <div
                    v-else-if="account.platform === 'ccr'"
                    class="flex items-center gap-1.5 rounded-lg border border-teal-200 bg-gradient-to-r from-teal-100 to-emerald-100 px-2.5 py-1 dark:border-teal-700 dark:from-teal-900/20 dark:to-emerald-900/20"
                  >
                    <i class="fas fa-code-branch text-xs text-teal-700 dark:text-teal-400" />
                    <span class="text-xs font-semibold text-teal-800 dark:text-teal-300">CCR</span>
                    <span class="mx-1 h-4 w-px bg-teal-300 dark:bg-teal-600" />
                    <span class="text-xs font-medium text-teal-700 dark:text-teal-300">Relay</span>
                  </div>
                  <div
                    v-else
                    class="flex items-center gap-1.5 rounded-lg border border-gray-200 bg-gradient-to-r from-gray-100 to-gray-200 px-2.5 py-1"
                  >
                    <i class="fas fa-question text-xs text-gray-700" />
                    <span class="text-xs font-semibold text-gray-800">未知</span>
                  </div>
                </div>
              </td>
              <td class="whitespace-nowrap px-3 py-4">
                <div class="flex flex-col gap-1">
                  <span
                    :class="[
                      'inline-flex items-center rounded-full px-3 py-1 text-xs font-semibold',
                      account.status === 'blocked'
                        ? 'bg-orange-100 text-orange-800'
                        : account.status === 'unauthorized'
                          ? 'bg-red-100 text-red-800'
                          : account.status === 'temp_error'
                            ? 'bg-orange-100 text-orange-800'
                            : account.isActive
                              ? 'bg-green-100 text-green-800'
                              : 'bg-red-100 text-red-800'
                    ]"
                  >
                    <div
                      :class="[
                        'mr-2 h-2 w-2 rounded-full',
                        account.status === 'blocked'
                          ? 'bg-orange-500'
                          : account.status === 'unauthorized'
                            ? 'bg-red-500'
                            : account.status === 'temp_error'
                              ? 'bg-orange-500'
                              : account.isActive
                                ? 'bg-green-500'
                                : 'bg-red-500'
                      ]"
                    />
                    {{
                      account.status === 'blocked'
                        ? '已封锁'
                        : account.status === 'unauthorized'
                          ? '异常'
                          : account.status === 'temp_error'
                            ? '临时异常'
                            : account.isActive
                              ? '正常'
                              : '异常'
                    }}
                  </span>
                  <span
                    v-if="
                      (account.rateLimitStatus && account.rateLimitStatus.isRateLimited) ||
                      account.rateLimitStatus === 'limited'
                    "
                    class="inline-flex items-center rounded-full bg-yellow-100 px-3 py-1 text-xs font-semibold text-yellow-800"
                  >
                    <i class="fas fa-exclamation-triangle mr-1" />
                    限流中
                    <span
                      v-if="
                        account.rateLimitStatus &&
                        typeof account.rateLimitStatus === 'object' &&
                        account.rateLimitStatus.minutesRemaining > 0
                      "
                      >({{ formatRateLimitTime(account.rateLimitStatus.minutesRemaining) }})</span
                    >
                  </span>
                  <span
                    v-if="account.schedulable === false"
                    class="inline-flex items-center rounded-full bg-gray-100 px-3 py-1 text-xs font-semibold text-gray-700"
                  >
                    <i class="fas fa-pause-circle mr-1" />
                    不可调度
                    <el-tooltip
                      v-if="getSchedulableReason(account)"
                      :content="getSchedulableReason(account)"
                      effect="dark"
                      placement="top"
                    >
                      <i class="fas fa-question-circle ml-1 cursor-help text-gray-500" />
                    </el-tooltip>
                  </span>
                  <span
                    v-if="account.status === 'blocked' && account.errorMessage"
                    class="mt-1 max-w-xs truncate text-xs text-gray-500 dark:text-gray-400"
                    :title="account.errorMessage"
                  >
                    {{ account.errorMessage }}
                  </span>
                  <span
                    v-if="account.accountType === 'dedicated'"
                    class="text-xs text-gray-500 dark:text-gray-400"
                  >
                    绑定: {{ account.boundApiKeysCount || 0 }} 个API Key
                  </span>
                </div>
              </td>
              <td class="whitespace-nowrap px-3 py-4">
                <div
                  v-if="
                    account.platform === 'claude' ||
                    account.platform === 'claude-console' ||
                    account.platform === 'bedrock' ||
                    account.platform === 'gemini' ||
                    account.platform === 'openai' ||
                    account.platform === 'azure_openai' ||
                    account.platform === 'ccr'
                  "
                  class="flex items-center gap-2"
                >
                  <div class="h-2 w-16 rounded-full bg-gray-200">
                    <div
                      class="h-2 rounded-full bg-gradient-to-r from-green-500 to-blue-600 transition-all duration-300"
                      :style="{ width: 101 - (account.priority || 50) + '%' }"
                    />
                  </div>
                  <span class="min-w-[20px] text-xs font-medium text-gray-700 dark:text-gray-200">
                    {{ account.priority || 50 }}
                  </span>
                </div>
                <div v-else class="text-sm text-gray-400">
                  <span class="text-xs">N/A</span>
                </div>
              </td>
              <td class="px-3 py-4 text-sm text-gray-600">
                <div
                  v-if="formatProxyDisplay(account.proxy)"
                  class="break-all rounded bg-blue-50 px-2 py-1 font-mono text-xs"
                  :title="formatProxyDisplay(account.proxy)"
                >
                  {{ formatProxyDisplay(account.proxy) }}
                </div>
                <div v-else class="text-gray-400">无代理</div>
              </td>
              <td class="whitespace-nowrap px-3 py-4 text-sm">
                <div v-if="account.usage && account.usage.daily" class="space-y-1">
                  <div class="flex items-center gap-2">
                    <div class="h-2 w-2 rounded-full bg-blue-500" />
                    <span class="text-sm font-medium text-gray-900 dark:text-gray-100"
                      >{{ account.usage.daily.requests || 0 }} 次</span
                    >
                  </div>
                  <div class="flex items-center gap-2">
                    <div class="h-2 w-2 rounded-full bg-purple-500" />
                    <span class="text-xs text-gray-600 dark:text-gray-300"
                      >{{ formatNumber(account.usage.daily.allTokens || 0) }}M</span
                    >
                  </div>
                  <div class="flex items-center gap-2">
                    <div class="h-2 w-2 rounded-full bg-green-500" />
                    <span class="text-xs text-gray-600 dark:text-gray-300"
                      >${{ calculateDailyCost(account) }}</span
                    >
                  </div>
                  <div
                    v-if="account.usage.averages && account.usage.averages.rpm > 0"
                    class="text-xs text-gray-500 dark:text-gray-400"
                  >
                    平均 {{ account.usage.averages.rpm.toFixed(2) }} RPM
                  </div>
                </div>
                <div v-else class="text-xs text-gray-400">暂无数据</div>
              </td>
              <td class="whitespace-nowrap px-3 py-4">
                <div
                  v-if="
                    account.platform === 'claude' &&
                    account.sessionWindow &&
                    account.sessionWindow.hasActiveWindow
                  "
                  class="space-y-2"
                >
                  <!-- 使用统计在顶部 -->
                  <div
                    v-if="account.usage && account.usage.sessionWindow"
                    class="flex items-center gap-3 text-xs"
                  >
                    <div class="flex items-center gap-1">
                      <div class="h-1.5 w-1.5 rounded-full bg-purple-500" />
                      <span class="font-medium text-gray-900 dark:text-gray-100">
                        {{ formatNumber(account.usage.sessionWindow.totalTokens) }}M
                      </span>
                    </div>
                    <div class="flex items-center gap-1">
                      <div class="h-1.5 w-1.5 rounded-full bg-green-500" />
                      <span class="font-medium text-gray-900 dark:text-gray-100">
                        ${{ formatCost(account.usage.sessionWindow.totalCost) }}
                      </span>
                    </div>
                  </div>

                  <!-- 进度条 -->
                  <div class="flex items-center gap-2">
                    <div class="h-2 w-24 rounded-full bg-gray-200 dark:bg-gray-700">
                      <div
                        :class="[
                          'h-2 rounded-full transition-all duration-300',
                          getSessionProgressBarClass(account.sessionWindow.sessionWindowStatus)
                        ]"
                        :style="{ width: account.sessionWindow.progress + '%' }"
                      />
                    </div>
                    <span class="min-w-[32px] text-xs font-medium text-gray-700 dark:text-gray-200">
                      {{ account.sessionWindow.progress }}%
                    </span>
                  </div>

                  <!-- 时间信息 -->
                  <div class="text-xs text-gray-600 dark:text-gray-400">
                    <div>
                      {{
                        formatSessionWindow(
                          account.sessionWindow.windowStart,
                          account.sessionWindow.windowEnd
                        )
                      }}
                    </div>
                    <div
                      v-if="account.sessionWindow.remainingTime > 0"
                      class="font-medium text-indigo-600 dark:text-indigo-400"
                    >
                      剩余 {{ formatRemainingTime(account.sessionWindow.remainingTime) }}
                    </div>
                  </div>
                </div>
                <!-- Claude Console: 显示每日额度使用进度 -->
                <div v-else-if="account.platform === 'claude-console'" class="space-y-2">
                  <div v-if="Number(account.dailyQuota) > 0">
                    <div class="flex items-center justify-between text-xs">
                      <span class="text-gray-600 dark:text-gray-300">额度进度</span>
                      <span class="font-medium text-gray-700 dark:text-gray-200">
                        {{ getQuotaUsagePercent(account).toFixed(1) }}%
                      </span>
                    </div>
                    <div class="flex items-center gap-2">
                      <div class="h-2 w-24 rounded-full bg-gray-200 dark:bg-gray-700">
                        <div
                          :class="[
                            'h-2 rounded-full transition-all duration-300',
                            getQuotaBarClass(getQuotaUsagePercent(account))
                          ]"
                          :style="{ width: Math.min(100, getQuotaUsagePercent(account)) + '%' }"
                        />
                      </div>
                      <span
                        class="min-w-[32px] text-xs font-medium text-gray-700 dark:text-gray-200"
                      >
                        ${{ formatCost(account.usage?.daily?.cost || 0) }} / ${{
                          Number(account.dailyQuota).toFixed(2)
                        }}
                      </span>
                    </div>
                    <div class="text-xs text-gray-600 dark:text-gray-400">
                      剩余 ${{ formatRemainingQuota(account) }}
                      <span class="ml-2 text-gray-400"
                        >重置 {{ account.quotaResetTime || '00:00' }}</span
                      >
                    </div>
                  </div>
                  <div v-else class="text-sm text-gray-400">
                    <i class="fas fa-minus" />
                  </div>
                </div>
                <div v-else-if="account.platform === 'claude'" class="text-sm text-gray-400">
                  <i class="fas fa-minus" />
                </div>
                <div v-else class="text-sm text-gray-400">
                  <span class="text-xs">N/A</span>
                </div>
              </td>
              <td class="whitespace-nowrap px-3 py-4 text-sm text-gray-600 dark:text-gray-300">
                {{ formatLastUsed(account.lastUsedAt) }}
              </td>
              <td class="whitespace-nowrap px-3 py-4 text-sm font-medium">
                <div class="flex flex-wrap items-center gap-1">
                  <button
                    v-if="
                      (account.platform === 'claude' ||
                        account.platform === 'claude-console' ||
                        account.platform === 'openai' ||
                        account.platform === 'openai-responses') &&
                      (account.status === 'unauthorized' ||
                        account.status !== 'active' ||
                        account.rateLimitStatus?.isRateLimited ||
                        account.rateLimitStatus === 'limited' ||
                        !account.isActive)
                    "
                    :class="[
                      'rounded px-2.5 py-1 text-xs font-medium transition-colors',
                      account.isResetting
                        ? 'cursor-not-allowed bg-gray-100 text-gray-400'
                        : 'bg-yellow-100 text-yellow-700 hover:bg-yellow-200'
                    ]"
                    :disabled="account.isResetting"
                    :title="account.isResetting ? '重置中...' : '重置所有异常状态'"
                    @click="resetAccountStatus(account)"
                  >
                    <i :class="['fas fa-redo', account.isResetting ? 'animate-spin' : '']" />
                    <span class="ml-1">重置状态</span>
                  </button>
                  <button
                    :class="[
                      'rounded px-2.5 py-1 text-xs font-medium transition-colors',
                      account.isTogglingSchedulable
                        ? 'cursor-not-allowed bg-gray-100 text-gray-400'
                        : account.schedulable
                          ? 'bg-green-100 text-green-700 hover:bg-green-200'
                          : 'bg-gray-100 text-gray-700 hover:bg-gray-200'
                    ]"
                    :disabled="account.isTogglingSchedulable"
                    :title="account.schedulable ? '点击禁用调度' : '点击启用调度'"
                    @click="toggleSchedulable(account)"
                  >
                    <i :class="['fas', account.schedulable ? 'fa-toggle-on' : 'fa-toggle-off']" />
                    <span class="ml-1">{{ account.schedulable ? '调度' : '停用' }}</span>
                  </button>
                  <button
                    class="rounded bg-blue-100 px-2.5 py-1 text-xs font-medium text-blue-700 transition-colors hover:bg-blue-200"
                    :title="'编辑账户'"
                    @click="editAccount(account)"
                  >
                    <i class="fas fa-edit" />
                    <span class="ml-1">编辑</span>
                  </button>
                  <button
                    class="rounded bg-red-100 px-2.5 py-1 text-xs font-medium text-red-700 transition-colors hover:bg-red-200"
                    :title="'删除账户'"
                    @click="deleteAccount(account)"
                  >
                    <i class="fas fa-trash" />
                    <span class="ml-1">删除</span>
                  </button>
                </div>
              </td>
            </tr>
          </tbody>
        </table>
      </div>

      <!-- 移动端卡片视图 -->
      <div v-if="!accountsLoading && sortedAccounts.length > 0" class="space-y-3 md:hidden">
        <div
          v-for="account in sortedAccounts"
          :key="account.id"
          class="card p-4 transition-shadow hover:shadow-lg"
        >
          <!-- 卡片头部 -->
          <div class="mb-3 flex items-start justify-between">
            <div class="flex items-center gap-3">
              <div
                :class="[
                  'flex h-10 w-10 flex-shrink-0 items-center justify-center rounded-lg',
                  account.platform === 'claude'
                    ? 'bg-gradient-to-br from-purple-500 to-purple-600'
                    : account.platform === 'bedrock'
                      ? 'bg-gradient-to-br from-orange-500 to-red-600'
                      : account.platform === 'azure_openai'
                        ? 'bg-gradient-to-br from-blue-500 to-cyan-600'
                        : account.platform === 'openai'
                          ? 'bg-gradient-to-br from-gray-600 to-gray-700'
                          : account.platform === 'ccr'
                            ? 'bg-gradient-to-br from-teal-500 to-emerald-600'
                            : 'bg-gradient-to-br from-blue-500 to-blue-600'
                ]"
              >
                <i
                  :class="[
                    'text-sm text-white',
                    account.platform === 'claude'
                      ? 'fas fa-brain'
                      : account.platform === 'bedrock'
                        ? 'fab fa-aws'
                        : account.platform === 'azure_openai'
                          ? 'fab fa-microsoft'
                          : account.platform === 'openai'
                            ? 'fas fa-openai'
                            : account.platform === 'ccr'
                              ? 'fas fa-code-branch'
                              : 'fas fa-robot'
                  ]"
                />
              </div>
              <div>
                <h4 class="text-sm font-semibold text-gray-900">
                  {{ account.name || account.email }}
                </h4>
                <div class="mt-0.5 flex items-center gap-2">
                  <span class="text-xs text-gray-500 dark:text-gray-400">{{
                    account.platform
                  }}</span>
                  <span class="text-xs text-gray-400">|</span>
                  <span class="text-xs text-gray-500 dark:text-gray-400">{{ account.type }}</span>
                </div>
              </div>
            </div>
            <span
              :class="[
                'inline-flex items-center rounded-full px-2 py-1 text-xs font-semibold',
                getAccountStatusClass(account)
              ]"
            >
              <div
                :class="['mr-1.5 h-1.5 w-1.5 rounded-full', getAccountStatusDotClass(account)]"
              />
              {{ getAccountStatusText(account) }}
            </span>
          </div>

          <!-- 使用统计 -->
          <div class="mb-3 grid grid-cols-2 gap-3">
            <div>
              <p class="text-xs text-gray-500 dark:text-gray-400">今日使用</p>
              <div class="space-y-1">
                <div class="flex items-center gap-1.5">
                  <div class="h-1.5 w-1.5 rounded-full bg-blue-500" />
                  <p class="text-sm font-semibold text-gray-900 dark:text-gray-100">
                    {{ account.usage?.daily?.requests || 0 }} 次
                  </p>
                </div>
                <div class="flex items-center gap-1.5">
                  <div class="h-1.5 w-1.5 rounded-full bg-purple-500" />
                  <p class="text-xs text-gray-600 dark:text-gray-400">
                    {{ formatNumber(account.usage?.daily?.allTokens || 0) }}M
                  </p>
                </div>
                <div class="flex items-center gap-1.5">
                  <div class="h-1.5 w-1.5 rounded-full bg-green-500" />
                  <p class="text-xs text-gray-600 dark:text-gray-400">
                    ${{ calculateDailyCost(account) }}
                  </p>
                </div>
              </div>
            </div>
            <div>
              <p class="text-xs text-gray-500 dark:text-gray-400">会话窗口</p>
              <div v-if="account.usage && account.usage.sessionWindow" class="space-y-1">
                <div class="flex items-center gap-1.5">
                  <div class="h-1.5 w-1.5 rounded-full bg-purple-500" />
                  <p class="text-sm font-semibold text-gray-900 dark:text-gray-100">
                    {{ formatNumber(account.usage.sessionWindow.totalTokens) }}M
                  </p>
                </div>
                <div class="flex items-center gap-1.5">
                  <div class="h-1.5 w-1.5 rounded-full bg-green-500" />
                  <p class="text-xs text-gray-600 dark:text-gray-400">
                    ${{ formatCost(account.usage.sessionWindow.totalCost) }}
                  </p>
                </div>
              </div>
              <div v-else class="text-sm font-semibold text-gray-400">-</div>
            </div>
          </div>

          <!-- 状态信息 -->
          <div class="mb-3 space-y-2">
            <!-- 会话窗口 -->
            <div
              v-if="
                account.platform === 'claude' &&
                account.sessionWindow &&
                account.sessionWindow.hasActiveWindow
              "
              class="space-y-1.5 rounded-lg bg-gray-50 p-2 dark:bg-gray-700"
            >
              <div class="flex items-center justify-between text-xs">
                <div class="flex items-center gap-1">
                  <span class="font-medium text-gray-600 dark:text-gray-300">会话窗口</span>
                  <el-tooltip
                    content="会话窗口进度不代表使用量，仅表示距离下一个5小时窗口的剩余时间"
                    placement="top"
                  >
                    <i
                      class="fas fa-question-circle cursor-help text-xs text-gray-400 hover:text-gray-600"
                    />
                  </el-tooltip>
                </div>
                <span class="font-medium text-gray-700 dark:text-gray-200">
                  {{ account.sessionWindow.progress }}%
                </span>
              </div>
              <div class="h-2 w-full overflow-hidden rounded-full bg-gray-200 dark:bg-gray-600">
                <div
                  :class="[
                    'h-full transition-all duration-300',
                    getSessionProgressBarClass(account.sessionWindow.sessionWindowStatus)
                  ]"
                  :style="{ width: account.sessionWindow.progress + '%' }"
                />
              </div>
              <div class="flex items-center justify-between text-xs">
                <span class="text-gray-500 dark:text-gray-400">
                  {{
                    formatSessionWindow(
                      account.sessionWindow.windowStart,
                      account.sessionWindow.windowEnd
                    )
                  }}
                </span>
                <span
                  v-if="account.sessionWindow.remainingTime > 0"
                  class="font-medium text-indigo-600"
                >
                  剩余 {{ formatRemainingTime(account.sessionWindow.remainingTime) }}
                </span>
                <span v-else class="text-gray-500"> 已结束 </span>
              </div>
            </div>

            <!-- 最后使用时间 -->
            <div class="flex items-center justify-between text-xs">
              <span class="text-gray-500 dark:text-gray-400">最后使用</span>
              <span class="text-gray-700 dark:text-gray-200">
                {{ account.lastUsedAt ? formatRelativeTime(account.lastUsedAt) : '从未使用' }}
              </span>
            </div>

            <!-- 代理配置 -->
            <div
              v-if="account.proxyConfig && account.proxyConfig.type !== 'none'"
              class="flex items-center justify-between text-xs"
            >
              <span class="text-gray-500 dark:text-gray-400">代理</span>
              <span class="text-gray-700 dark:text-gray-200">
                {{ account.proxyConfig.type.toUpperCase() }}
              </span>
            </div>

            <!-- 调度优先级 -->
            <div class="flex items-center justify-between text-xs">
              <span class="text-gray-500 dark:text-gray-400">优先级</span>
              <span class="font-medium text-gray-700 dark:text-gray-200">
                {{ account.priority || 50 }}
              </span>
            </div>
          </div>

          <!-- 操作按钮 -->
          <div class="mt-3 flex gap-2 border-t border-gray-100 pt-3">
            <button
              class="flex flex-1 items-center justify-center gap-1 rounded-lg px-3 py-2 text-xs transition-colors"
              :class="
                account.schedulable
                  ? 'bg-gray-50 text-gray-600 hover:bg-gray-100'
                  : 'bg-green-50 text-green-600 hover:bg-green-100'
              "
              :disabled="account.isTogglingSchedulable"
              @click="toggleSchedulable(account)"
            >
              <i :class="['fas', account.schedulable ? 'fa-pause' : 'fa-play']" />
              {{ account.schedulable ? '暂停' : '启用' }}
            </button>

            <button
              class="flex-1 rounded-lg bg-gray-50 px-3 py-2 text-xs text-gray-600 transition-colors hover:bg-gray-100"
              @click="editAccount(account)"
            >
              <i class="fas fa-edit mr-1" />
              编辑
            </button>

            <button
              class="rounded-lg bg-red-50 px-3 py-2 text-xs text-red-600 transition-colors hover:bg-red-100"
              @click="deleteAccount(account)"
            >
              <i class="fas fa-trash" />
            </button>
          </div>
        </div>
      </div>
    </div>

    <!-- 添加账户模态框 -->
    <AccountForm
      v-if="showCreateAccountModal && (!newAccountPlatform || newAccountPlatform !== 'ccr')"
      @close="closeCreateAccountModal"
      @platform-changed="newAccountPlatform = $event"
      @success="handleCreateSuccess"
    />
    <CcrAccountForm
      v-else-if="showCreateAccountModal && newAccountPlatform === 'ccr'"
      @close="closeCreateAccountModal"
      @success="handleCreateSuccess"
    />

    <!-- 编辑账户模态框 -->
    <CcrAccountForm
      v-if="showEditAccountModal && editingAccount && editingAccount.platform === 'ccr'"
      :account="editingAccount"
      @close="showEditAccountModal = false"
      @success="handleEditSuccess"
    />
    <AccountForm
      v-else-if="showEditAccountModal"
      :account="editingAccount"
      @close="showEditAccountModal = false"
      @success="handleEditSuccess"
    />

    <!-- 确认弹窗 -->
    <ConfirmModal
      :cancel-text="confirmOptions.cancelText"
      :confirm-text="confirmOptions.confirmText"
      :message="confirmOptions.message"
      :show="showConfirmModal"
      :title="confirmOptions.title"
      @cancel="handleCancel"
      @confirm="handleConfirm"
    />
  </div>
</template>

<script setup>
import { ref, computed, onMounted, watch } from 'vue'
import { showToast } from '@/utils/toast'
import { apiClient } from '@/config/api'
import { useConfirm } from '@/composables/useConfirm'
import AccountForm from '@/components/accounts/AccountForm.vue'
import CcrAccountForm from '@/components/accounts/CcrAccountForm.vue'
import ConfirmModal from '@/components/common/ConfirmModal.vue'
import CustomDropdown from '@/components/common/CustomDropdown.vue'

// 使用确认弹窗
const { showConfirmModal, confirmOptions, showConfirm, handleConfirm, handleCancel } = useConfirm()

// 数据状态
const accounts = ref([])
const accountsLoading = ref(false)
const accountSortBy = ref('name')
const accountsSortBy = ref('')
const accountsSortOrder = ref('asc')
const apiKeys = ref([])
const accountGroups = ref([])
const groupFilter = ref('all')
const platformFilter = ref('all')

// 缓存状态标志
const apiKeysLoaded = ref(false)
const groupsLoaded = ref(false)
const groupMembersLoaded = ref(false)
const accountGroupMap = ref(new Map()) // Map<accountId, Array<groupInfo>>

// 下拉选项数据
const sortOptions = ref([
  { value: 'name', label: '按名称排序', icon: 'fa-font' },
  { value: 'dailyTokens', label: '按今日Token排序', icon: 'fa-coins' },
  { value: 'dailyRequests', label: '按今日请求数排序', icon: 'fa-chart-line' },
  { value: 'totalTokens', label: '按总Token排序', icon: 'fa-database' },
  { value: 'lastUsed', label: '按最后使用排序', icon: 'fa-clock' }
])

const platformOptions = ref([
  { value: 'all', label: '所有平台', icon: 'fa-globe' },
  { value: 'claude', label: 'Claude', icon: 'fa-brain' },
  { value: 'claude-console', label: 'Claude Console', icon: 'fa-terminal' },
  { value: 'gemini', label: 'Gemini', icon: 'fa-google' },
  { value: 'openai', label: 'OpenAi', icon: 'fa-openai' },
  { value: 'azure_openai', label: 'Azure OpenAI', icon: 'fab fa-microsoft' },
  { value: 'bedrock', label: 'Bedrock', icon: 'fab fa-aws' },
<<<<<<< HEAD
  { value: 'openai-responses', label: 'OpenAI-Responses', icon: 'fa-server' }
=======
  { value: 'ccr', label: 'CCR', icon: 'fa-code-branch' }
>>>>>>> 8b0e9b8d
])

const groupOptions = computed(() => {
  const options = [
    { value: 'all', label: '所有账户', icon: 'fa-globe' },
    { value: 'ungrouped', label: '未分组账户', icon: 'fa-user' }
  ]
  accountGroups.value.forEach((group) => {
    options.push({
      value: group.id,
      label: `${group.name} (${group.platform === 'claude' ? 'Claude' : group.platform === 'gemini' ? 'Gemini' : 'OpenAI'})`,
      icon:
        group.platform === 'claude'
          ? 'fa-brain'
          : group.platform === 'gemini'
            ? 'fa-robot'
            : 'fa-openai'
    })
  })
  return options
})

// 模态框状态
const showCreateAccountModal = ref(false)
const newAccountPlatform = ref(null) // 跟踪新建账户选择的平台
const showEditAccountModal = ref(false)
const editingAccount = ref(null)

// 计算排序后的账户列表
const sortedAccounts = computed(() => {
  const sourceAccounts = accounts.value
  if (!accountsSortBy.value) return sourceAccounts

  const sorted = [...sourceAccounts].sort((a, b) => {
    let aVal = a[accountsSortBy.value]
    let bVal = b[accountsSortBy.value]

    // 处理统计数据
    if (accountsSortBy.value === 'dailyTokens') {
      aVal = a.usage?.daily?.allTokens || 0
      bVal = b.usage?.daily?.allTokens || 0
    } else if (accountsSortBy.value === 'dailyRequests') {
      aVal = a.usage?.daily?.requests || 0
      bVal = b.usage?.daily?.requests || 0
    } else if (accountsSortBy.value === 'totalTokens') {
      aVal = a.usage?.total?.allTokens || 0
      bVal = b.usage?.total?.allTokens || 0
    }

    // 处理最后使用时间
    if (accountsSortBy.value === 'lastUsed') {
      aVal = a.lastUsedAt ? new Date(a.lastUsedAt).getTime() : 0
      bVal = b.lastUsedAt ? new Date(b.lastUsedAt).getTime() : 0
    }

    // 处理状态
    if (accountsSortBy.value === 'status') {
      aVal = a.isActive ? 1 : 0
      bVal = b.isActive ? 1 : 0
    }

    if (aVal < bVal) return accountsSortOrder.value === 'asc' ? -1 : 1
    if (aVal > bVal) return accountsSortOrder.value === 'asc' ? 1 : -1
    return 0
  })

  return sorted
})

// 加载账户列表
const loadAccounts = async (forceReload = false) => {
  accountsLoading.value = true
  try {
    // 检查是否选择了特定分组
    if (groupFilter.value && groupFilter.value !== 'all' && groupFilter.value !== 'ungrouped') {
      // 直接调用分组成员接口
      const response = await apiClient.get(`/admin/account-groups/${groupFilter.value}/members`)
      if (response.success) {
        // 分组成员接口已经包含了完整的账户信息，直接使用
        accounts.value = response.data
        accountsLoading.value = false
        return
      }
    }

    // 构建查询参数（用于其他筛选情况）
    const params = {}
    if (platformFilter.value !== 'all') {
      params.platform = platformFilter.value
    }
    if (groupFilter.value === 'ungrouped') {
      params.groupId = groupFilter.value
    }

    // 根据平台筛选决定需要请求哪些接口
    const requests = []

    if (platformFilter.value === 'all') {
      // 请求所有平台
      requests.push(
        apiClient.get('/admin/claude-accounts', { params }),
        apiClient.get('/admin/claude-console-accounts', { params }),
        apiClient.get('/admin/bedrock-accounts', { params }),
        apiClient.get('/admin/gemini-accounts', { params }),
        apiClient.get('/admin/openai-accounts', { params }),
        apiClient.get('/admin/azure-openai-accounts', { params }),
<<<<<<< HEAD
        apiClient.get('/admin/openai-responses-accounts', { params })
=======
        apiClient.get('/admin/ccr-accounts', { params })
>>>>>>> 8b0e9b8d
      )
    } else {
      // 只请求指定平台，其他平台设为null占位
      switch (platformFilter.value) {
        case 'claude':
          requests.push(
            apiClient.get('/admin/claude-accounts', { params }),
            Promise.resolve({ success: true, data: [] }), // claude-console 占位
            Promise.resolve({ success: true, data: [] }), // bedrock 占位
            Promise.resolve({ success: true, data: [] }), // gemini 占位
            Promise.resolve({ success: true, data: [] }), // openai 占位
            Promise.resolve({ success: true, data: [] }), // azure-openai 占位
            Promise.resolve({ success: true, data: [] }) // openai-responses 占位
          )
          break
        case 'claude-console':
          requests.push(
            Promise.resolve({ success: true, data: [] }), // claude 占位
            apiClient.get('/admin/claude-console-accounts', { params }),
            Promise.resolve({ success: true, data: [] }), // bedrock 占位
            Promise.resolve({ success: true, data: [] }), // gemini 占位
            Promise.resolve({ success: true, data: [] }), // openai 占位
            Promise.resolve({ success: true, data: [] }), // azure-openai 占位
            Promise.resolve({ success: true, data: [] }) // openai-responses 占位
          )
          break
        case 'bedrock':
          requests.push(
            Promise.resolve({ success: true, data: [] }), // claude 占位
            Promise.resolve({ success: true, data: [] }), // claude-console 占位
            apiClient.get('/admin/bedrock-accounts', { params }),
            Promise.resolve({ success: true, data: [] }), // gemini 占位
            Promise.resolve({ success: true, data: [] }), // openai 占位
            Promise.resolve({ success: true, data: [] }), // azure-openai 占位
            Promise.resolve({ success: true, data: [] }) // openai-responses 占位
          )
          break
        case 'gemini':
          requests.push(
            Promise.resolve({ success: true, data: [] }), // claude 占位
            Promise.resolve({ success: true, data: [] }), // claude-console 占位
            Promise.resolve({ success: true, data: [] }), // bedrock 占位
            apiClient.get('/admin/gemini-accounts', { params }),
            Promise.resolve({ success: true, data: [] }), // openai 占位
            Promise.resolve({ success: true, data: [] }), // azure-openai 占位
            Promise.resolve({ success: true, data: [] }) // openai-responses 占位
          )
          break
        case 'openai':
          requests.push(
            Promise.resolve({ success: true, data: [] }), // claude 占位
            Promise.resolve({ success: true, data: [] }), // claude-console 占位
            Promise.resolve({ success: true, data: [] }), // bedrock 占位
            Promise.resolve({ success: true, data: [] }), // gemini 占位
            apiClient.get('/admin/openai-accounts', { params }),
            Promise.resolve({ success: true, data: [] }), // azure-openai 占位
            Promise.resolve({ success: true, data: [] }) // openai-responses 占位
          )
          break
        case 'azure_openai':
          requests.push(
            Promise.resolve({ success: true, data: [] }), // claude 占位
            Promise.resolve({ success: true, data: [] }), // claude-console 占位
            Promise.resolve({ success: true, data: [] }), // bedrock 占位
            Promise.resolve({ success: true, data: [] }), // gemini 占位
            Promise.resolve({ success: true, data: [] }), // openai 占位
            apiClient.get('/admin/azure-openai-accounts', { params }),
            Promise.resolve({ success: true, data: [] }) // openai-responses 占位
          )
          break
        case 'openai-responses':
          requests.push(
            Promise.resolve({ success: true, data: [] }), // claude 占位
            Promise.resolve({ success: true, data: [] }), // claude-console 占位
            Promise.resolve({ success: true, data: [] }), // bedrock 占位
            Promise.resolve({ success: true, data: [] }), // gemini 占位
            Promise.resolve({ success: true, data: [] }), // openai 占位
            Promise.resolve({ success: true, data: [] }), // azure-openai 占位
            apiClient.get('/admin/openai-responses-accounts', { params })
          )
          break
        case 'ccr':
          requests.push(
            Promise.resolve({ success: true, data: [] }), // claude 占位
            Promise.resolve({ success: true, data: [] }), // claude-console 占位
            Promise.resolve({ success: true, data: [] }), // bedrock 占位
            Promise.resolve({ success: true, data: [] }), // gemini 占位
            Promise.resolve({ success: true, data: [] }), // openai 占位
            Promise.resolve({ success: true, data: [] }), // azure 占位
            apiClient.get('/admin/ccr-accounts', { params })
          )
          break
        default:
          // 默认情况下返回空数组
          requests.push(
            Promise.resolve({ success: true, data: [] }),
            Promise.resolve({ success: true, data: [] }),
            Promise.resolve({ success: true, data: [] }),
            Promise.resolve({ success: true, data: [] }),
            Promise.resolve({ success: true, data: [] }),
            Promise.resolve({ success: true, data: [] }),
            Promise.resolve({ success: true, data: [] })
          )
          break
      }
    }

    // 使用缓存机制加载 API Keys 和分组数据
    await Promise.all([loadApiKeys(forceReload), loadAccountGroups(forceReload)])

    // 后端账户API已经包含分组信息，不需要单独加载分组成员关系
    // await loadGroupMembers(forceReload)

    const [
      claudeData,
      claudeConsoleData,
      bedrockData,
      geminiData,
      openaiData,
      azureOpenaiData,
<<<<<<< HEAD
      openaiResponsesData
=======
      ccrData
>>>>>>> 8b0e9b8d
    ] = await Promise.all(requests)

    const allAccounts = []

    if (claudeData.success) {
      const claudeAccounts = (claudeData.data || []).map((acc) => {
        // 计算每个Claude账户绑定的API Key数量
        const boundApiKeysCount = apiKeys.value.filter(
          (key) => key.claudeAccountId === acc.id
        ).length
        // 后端已经包含了groupInfos，直接使用
        return { ...acc, platform: 'claude', boundApiKeysCount }
      })
      allAccounts.push(...claudeAccounts)
    }

    if (claudeConsoleData.success) {
      const claudeConsoleAccounts = (claudeConsoleData.data || []).map((acc) => {
        // Claude Console账户暂时不支持直接绑定
        // 后端已经包含了groupInfos，直接使用
        return { ...acc, platform: 'claude-console', boundApiKeysCount: 0 }
      })
      allAccounts.push(...claudeConsoleAccounts)
    }

    if (bedrockData.success) {
      const bedrockAccounts = (bedrockData.data || []).map((acc) => {
        // Bedrock账户暂时不支持直接绑定
        // 后端已经包含了groupInfos，直接使用
        return { ...acc, platform: 'bedrock', boundApiKeysCount: 0 }
      })
      allAccounts.push(...bedrockAccounts)
    }

    if (geminiData.success) {
      const geminiAccounts = (geminiData.data || []).map((acc) => {
        // 计算每个Gemini账户绑定的API Key数量
        const boundApiKeysCount = apiKeys.value.filter(
          (key) => key.geminiAccountId === acc.id
        ).length
        // 后端已经包含了groupInfos，直接使用
        return { ...acc, platform: 'gemini', boundApiKeysCount }
      })
      allAccounts.push(...geminiAccounts)
    }
    if (openaiData.success) {
      const openaiAccounts = (openaiData.data || []).map((acc) => {
        // 计算每个OpenAI账户绑定的API Key数量
        const boundApiKeysCount = apiKeys.value.filter(
          (key) => key.openaiAccountId === acc.id
        ).length
        // 后端已经包含了groupInfos，直接使用
        return { ...acc, platform: 'openai', boundApiKeysCount }
      })
      allAccounts.push(...openaiAccounts)
    }
    if (azureOpenaiData && azureOpenaiData.success) {
      const azureOpenaiAccounts = (azureOpenaiData.data || []).map((acc) => {
        // 计算每个Azure OpenAI账户绑定的API Key数量
        const boundApiKeysCount = apiKeys.value.filter(
          (key) => key.azureOpenaiAccountId === acc.id
        ).length
        // 后端已经包含了groupInfos，直接使用
        return { ...acc, platform: 'azure_openai', boundApiKeysCount }
      })
      allAccounts.push(...azureOpenaiAccounts)
    }

<<<<<<< HEAD
    if (openaiResponsesData && openaiResponsesData.success) {
      const openaiResponsesAccounts = (openaiResponsesData.data || []).map((acc) => {
        // 计算每个OpenAI-Responses账户绑定的API Key数量
        // OpenAI-Responses账户使用 responses: 前缀
        const boundApiKeysCount = apiKeys.value.filter(
          (key) => key.openaiAccountId === `responses:${acc.id}`
        ).length
        // 后端已经包含了groupInfos，直接使用
        return { ...acc, platform: 'openai-responses', boundApiKeysCount }
      })
      allAccounts.push(...openaiResponsesAccounts)
=======
    // CCR 账户
    if (ccrData && ccrData.success) {
      const ccrAccounts = (ccrData.data || []).map((acc) => {
        // CCR 不支持 API Key 绑定，固定为 0
        return { ...acc, platform: 'ccr', boundApiKeysCount: 0 }
      })
      allAccounts.push(...ccrAccounts)
>>>>>>> 8b0e9b8d
    }

    // 根据分组筛选器过滤账户
    let filteredAccounts = allAccounts
    if (groupFilter.value !== 'all') {
      if (groupFilter.value === 'ungrouped') {
        // 筛选未分组的账户（没有 groupInfos 或 groupInfos 为空数组）
        filteredAccounts = allAccounts.filter((account) => {
          return !account.groupInfos || account.groupInfos.length === 0
        })
      } else {
        // 筛选属于特定分组的账户
        filteredAccounts = allAccounts.filter((account) => {
          if (!account.groupInfos || account.groupInfos.length === 0) {
            return false
          }
          // 检查账户是否属于选中的分组
          return account.groupInfos.some((group) => group.id === groupFilter.value)
        })
      }
    }

    accounts.value = filteredAccounts
  } catch (error) {
    showToast('加载账户失败', 'error')
  } finally {
    accountsLoading.value = false
  }
}

// 排序账户
const sortAccounts = (field) => {
  if (field) {
    if (accountsSortBy.value === field) {
      accountsSortOrder.value = accountsSortOrder.value === 'asc' ? 'desc' : 'asc'
    } else {
      accountsSortBy.value = field
      accountsSortOrder.value = 'asc'
    }
  }
}

// 格式化数字（与原版保持一致）
const formatNumber = (num) => {
  if (num === null || num === undefined) return '0'
  const number = Number(num)
  if (number >= 1000000) {
    return (number / 1000000).toFixed(2)
  } else if (number >= 1000) {
    return (number / 1000000).toFixed(4)
  }
  return (number / 1000000).toFixed(6)
}

// 格式化最后使用时间
const formatLastUsed = (dateString) => {
  if (!dateString) return '从未使用'

  const date = new Date(dateString)
  const now = new Date()
  const diff = now - date

  if (diff < 60000) return '刚刚'
  if (diff < 3600000) return `${Math.floor(diff / 60000)} 分钟前`
  if (diff < 86400000) return `${Math.floor(diff / 3600000)} 小时前`
  if (diff < 604800000) return `${Math.floor(diff / 86400000)} 天前`

  return date.toLocaleDateString('zh-CN')
}

// 加载API Keys列表（缓存版本）
const loadApiKeys = async (forceReload = false) => {
  if (!forceReload && apiKeysLoaded.value) {
    return // 使用缓存数据
  }

  try {
    const response = await apiClient.get('/admin/api-keys')
    if (response.success) {
      apiKeys.value = response.data || []
      apiKeysLoaded.value = true
    }
  } catch (error) {
    // 静默处理错误
  }
}

// 加载账户分组列表（缓存版本）
const loadAccountGroups = async (forceReload = false) => {
  if (!forceReload && groupsLoaded.value) {
    return // 使用缓存数据
  }

  try {
    const response = await apiClient.get('/admin/account-groups')
    if (response.success) {
      accountGroups.value = response.data || []
      groupsLoaded.value = true
    }
  } catch (error) {
    // 静默处理错误
  }
}

// 清空缓存的函数
const clearCache = () => {
  apiKeysLoaded.value = false
  groupsLoaded.value = false
  groupMembersLoaded.value = false
  accountGroupMap.value.clear()
}

// 按平台筛选账户
const filterByPlatform = () => {
  loadAccounts()
}

// 按分组筛选账户
const filterByGroup = () => {
  loadAccounts()
}

// 格式化代理信息显示
const formatProxyDisplay = (proxy) => {
  if (!proxy || !proxy.host || !proxy.port) return null

  // 缩短类型名称
  const typeShort = proxy.type === 'socks5' ? 'S5' : proxy.type.toUpperCase()

  // 缩短主机名（如果太长）
  let host = proxy.host
  if (host.length > 15) {
    host = host.substring(0, 12) + '...'
  }

  let display = `${typeShort}://${host}:${proxy.port}`

  // 如果有用户名密码，添加认证信息（部分隐藏）
  if (proxy.username) {
    display = `${typeShort}://***@${host}:${proxy.port}`
  }

  return display
}

// 格式化会话窗口时间
const formatSessionWindow = (windowStart, windowEnd) => {
  if (!windowStart || !windowEnd) return '--'

  const start = new Date(windowStart)
  const end = new Date(windowEnd)

  const startHour = start.getHours().toString().padStart(2, '0')
  const startMin = start.getMinutes().toString().padStart(2, '0')
  const endHour = end.getHours().toString().padStart(2, '0')
  const endMin = end.getMinutes().toString().padStart(2, '0')

  return `${startHour}:${startMin} - ${endHour}:${endMin}`
}

// 格式化剩余时间
const formatRemainingTime = (minutes) => {
  if (!minutes || minutes <= 0) return '已结束'

  const hours = Math.floor(minutes / 60)
  const mins = minutes % 60

  if (hours > 0) {
    return `${hours}小时${mins}分钟`
  }
  return `${mins}分钟`
}

// 格式化限流时间（支持显示天数）
const formatRateLimitTime = (minutes) => {
  if (!minutes || minutes <= 0) return ''

  // 转换为整数，避免小数
  minutes = Math.floor(minutes)

  // 计算天数、小时和分钟
  const days = Math.floor(minutes / 1440) // 1天 = 1440分钟
  const remainingAfterDays = minutes % 1440
  const hours = Math.floor(remainingAfterDays / 60)
  const mins = remainingAfterDays % 60

  // 根据时间长度返回不同格式
  if (days > 0) {
    // 超过1天，显示天数和小时
    if (hours > 0) {
      return `${days}天${hours}小时`
    }
    return `${days}天`
  } else if (hours > 0) {
    // 超过1小时但不到1天，显示小时和分钟
    if (mins > 0) {
      return `${hours}小时${mins}分钟`
    }
    return `${hours}小时`
  } else {
    // 不到1小时，只显示分钟
    return `${mins}分钟`
  }
}

// 打开创建账户模态框
const openCreateAccountModal = () => {
  newAccountPlatform.value = null // 重置选择的平台
  showCreateAccountModal.value = true
}

// 关闭创建账户模态框
const closeCreateAccountModal = () => {
  showCreateAccountModal.value = false
  newAccountPlatform.value = null
}

// 编辑账户
const editAccount = (account) => {
  editingAccount.value = account
  showEditAccountModal.value = true
}

// 删除账户
const deleteAccount = async (account) => {
  // 检查是否有API Key绑定到此账号
  const boundKeysCount = apiKeys.value.filter(
    (key) =>
      key.claudeAccountId === account.id ||
      key.geminiAccountId === account.id ||
      key.openaiAccountId === account.id
  ).length

  if (boundKeysCount > 0) {
    showToast(
      `无法删除此账号，有 ${boundKeysCount} 个API Key绑定到此账号，请先解绑所有API Key`,
      'error'
    )
    return
  }

  const confirmed = await showConfirm(
    '删除账户',
    `确定要删除账户 "${account.name}" 吗？\n\n此操作不可恢复。`,
    '删除',
    '取消'
  )

  if (!confirmed) return

  try {
    let endpoint
    if (account.platform === 'claude') {
      endpoint = `/admin/claude-accounts/${account.id}`
    } else if (account.platform === 'claude-console') {
      endpoint = `/admin/claude-console-accounts/${account.id}`
    } else if (account.platform === 'bedrock') {
      endpoint = `/admin/bedrock-accounts/${account.id}`
    } else if (account.platform === 'openai') {
      endpoint = `/admin/openai-accounts/${account.id}`
    } else if (account.platform === 'azure_openai') {
      endpoint = `/admin/azure-openai-accounts/${account.id}`
<<<<<<< HEAD
    } else if (account.platform === 'openai-responses') {
      endpoint = `/admin/openai-responses-accounts/${account.id}`
=======
    } else if (account.platform === 'ccr') {
      endpoint = `/admin/ccr-accounts/${account.id}`
>>>>>>> 8b0e9b8d
    } else {
      endpoint = `/admin/gemini-accounts/${account.id}`
    }

    const data = await apiClient.delete(endpoint)

    if (data.success) {
      showToast('账户已删除', 'success')
      // 清空分组成员缓存，因为账户可能从分组中移除
      groupMembersLoaded.value = false
      loadAccounts()
    } else {
      showToast(data.message || '删除失败', 'error')
    }
  } catch (error) {
    showToast('删除失败', 'error')
  }
}

// 重置账户状态
const resetAccountStatus = async (account) => {
  if (account.isResetting) return

  let confirmed = false
  if (window.showConfirm) {
    confirmed = await window.showConfirm(
      '重置账户状态',
      '确定要重置此账户的所有异常状态吗？这将清除限流状态、401错误计数等所有异常标记。',
      '确定重置',
      '取消'
    )
  } else {
    confirmed = confirm('确定要重置此账户的所有异常状态吗？')
  }

  if (!confirmed) return

  try {
    account.isResetting = true

    // 根据账户平台选择不同的 API 端点
    let endpoint = ''
    if (account.platform === 'openai') {
      endpoint = `/admin/openai-accounts/${account.id}/reset-status`
    } else if (account.platform === 'openai-responses') {
      endpoint = `/admin/openai-responses-accounts/${account.id}/reset-status`
    } else if (account.platform === 'claude') {
      endpoint = `/admin/claude-accounts/${account.id}/reset-status`
    } else if (account.platform === 'claude-console') {
      endpoint = `/admin/claude-console-accounts/${account.id}/reset-status`
    } else if (account.platform === 'ccr') {
      endpoint = `/admin/ccr-accounts/${account.id}/reset-status`
    } else {
      showToast('不支持的账户类型', 'error')
      account.isResetting = false
      return
    }

    const data = await apiClient.post(endpoint)

    if (data.success) {
      showToast('账户状态已重置', 'success')
      // 强制刷新，绕过前端缓存，确保最终一致性
      loadAccounts(true)
    } else {
      showToast(data.message || '状态重置失败', 'error')
    }
  } catch (error) {
    showToast('状态重置失败', 'error')
  } finally {
    account.isResetting = false
  }
}

// 切换调度状态
const toggleSchedulable = async (account) => {
  if (account.isTogglingSchedulable) return

  try {
    account.isTogglingSchedulable = true

    let endpoint
    if (account.platform === 'claude') {
      endpoint = `/admin/claude-accounts/${account.id}/toggle-schedulable`
    } else if (account.platform === 'claude-console') {
      endpoint = `/admin/claude-console-accounts/${account.id}/toggle-schedulable`
    } else if (account.platform === 'bedrock') {
      endpoint = `/admin/bedrock-accounts/${account.id}/toggle-schedulable`
    } else if (account.platform === 'gemini') {
      endpoint = `/admin/gemini-accounts/${account.id}/toggle-schedulable`
    } else if (account.platform === 'openai') {
      endpoint = `/admin/openai-accounts/${account.id}/toggle-schedulable`
    } else if (account.platform === 'azure_openai') {
      endpoint = `/admin/azure-openai-accounts/${account.id}/toggle-schedulable`
<<<<<<< HEAD
    } else if (account.platform === 'openai-responses') {
      endpoint = `/admin/openai-responses-accounts/${account.id}/toggle-schedulable`
=======
    } else if (account.platform === 'ccr') {
      endpoint = `/admin/ccr-accounts/${account.id}/toggle-schedulable`
>>>>>>> 8b0e9b8d
    } else {
      showToast('该账户类型暂不支持调度控制', 'warning')
      return
    }

    const data = await apiClient.put(endpoint)

    if (data.success) {
      account.schedulable = data.schedulable
      showToast(data.schedulable ? '已启用调度' : '已禁用调度', 'success')
    } else {
      showToast(data.message || '操作失败', 'error')
    }
  } catch (error) {
    showToast('切换调度状态失败', 'error')
  } finally {
    account.isTogglingSchedulable = false
  }
}

// 处理创建成功
const handleCreateSuccess = () => {
  showCreateAccountModal.value = false
  showToast('账户创建成功', 'success')
  // 清空缓存，因为可能涉及分组关系变化
  clearCache()
  loadAccounts()
}

// 处理编辑成功
const handleEditSuccess = () => {
  showEditAccountModal.value = false
  showToast('账户更新成功', 'success')
  // 清空分组成员缓存，因为账户类型和分组可能发生变化
  groupMembersLoaded.value = false
  loadAccounts()
}

// 获取 Claude 账号的添加方式
const getClaudeAuthType = (account) => {
  // 基于 lastRefreshAt 判断：如果为空说明是 Setup Token（不能刷新），否则是 OAuth
  if (!account.lastRefreshAt || account.lastRefreshAt === '') {
    return 'Setup' // 缩短显示文本
  }
  return 'OAuth'
}

// 获取 Gemini 账号的添加方式
const getGeminiAuthType = () => {
  // Gemini 统一显示 OAuth
  return 'OAuth'
}

// 获取 OpenAI 账号的添加方式
const getOpenAIAuthType = () => {
  // OpenAI 统一显示 OAuth
  return 'OAuth'
}

// 获取 Claude 账号类型显示
const getClaudeAccountType = (account) => {
  // 如果有订阅信息
  if (account.subscriptionInfo) {
    try {
      // 如果 subscriptionInfo 是字符串，尝试解析
      const info =
        typeof account.subscriptionInfo === 'string'
          ? JSON.parse(account.subscriptionInfo)
          : account.subscriptionInfo

      // 订阅信息已解析

      // 根据 has_claude_max 和 has_claude_pro 判断
      if (info.hasClaudeMax === true) {
        return 'Claude Max'
      } else if (info.hasClaudePro === true) {
        return 'Claude Pro'
      } else {
        return 'Claude Free'
      }
    } catch (e) {
      // 解析失败，返回默认值
      return 'Claude'
    }
  }

  // 没有订阅信息，保持原有显示
  return 'Claude'
}

// 获取停止调度的原因
const getSchedulableReason = (account) => {
  if (account.schedulable !== false) return null

  // Claude Console 账户的错误状态
  if (account.platform === 'claude-console') {
    if (account.status === 'unauthorized') {
      return 'API Key无效或已过期（401错误）'
    }
    if (account.overloadStatus === 'overloaded') {
      return '服务过载（529错误）'
    }
    if (account.rateLimitStatus === 'limited') {
      return '触发限流（429错误）'
    }
    if (account.status === 'blocked' && account.errorMessage) {
      return account.errorMessage
    }
  }

  // Claude 官方账户的错误状态
  if (account.platform === 'claude') {
    if (account.status === 'unauthorized') {
      return '认证失败（401错误）'
    }
    if (account.status === 'temp_error' && account.errorMessage) {
      return account.errorMessage
    }
    if (account.status === 'error' && account.errorMessage) {
      return account.errorMessage
    }
    if (account.isRateLimited) {
      return '触发限流（429错误）'
    }
    // 自动停止调度的原因
    if (account.stoppedReason) {
      return account.stoppedReason
    }
  }

  // OpenAI 账户的错误状态
  if (account.platform === 'openai') {
    if (account.status === 'unauthorized') {
      return '认证失败（401错误）'
    }
    // 检查限流状态 - 兼容嵌套的 rateLimitStatus 对象
    if (
      (account.rateLimitStatus && account.rateLimitStatus.isRateLimited) ||
      account.isRateLimited
    ) {
      return '触发限流（429错误）'
    }
    if (account.status === 'error' && account.errorMessage) {
      return account.errorMessage
    }
  }

  // OpenAI-Responses 账户的错误状态
  if (account.platform === 'openai-responses') {
    if (account.status === 'unauthorized') {
      return '认证失败（401错误）'
    }
    // 检查限流状态 - 兼容嵌套的 rateLimitStatus 对象
    if (
      (account.rateLimitStatus && account.rateLimitStatus.isRateLimited) ||
      account.isRateLimited
    ) {
      return '触发限流（429错误）'
    }
    if (account.status === 'error' && account.errorMessage) {
      return account.errorMessage
    }
    if (account.status === 'rateLimited') {
      return '触发限流（429错误）'
    }
  }

  // 通用原因
  if (account.stoppedReason) {
    return account.stoppedReason
  }
  if (account.errorMessage) {
    return account.errorMessage
  }

  // 默认为手动停止
  return '手动停止调度'
}

// 获取账户状态文本
const getAccountStatusText = (account) => {
  // 检查是否被封锁
  if (account.status === 'blocked') return '已封锁'
  // 检查是否未授权（401错误）
  if (account.status === 'unauthorized') return '异常'
  // 检查是否限流
  if (
    account.isRateLimited ||
    account.status === 'rate_limited' ||
    (account.rateLimitStatus && account.rateLimitStatus.isRateLimited) ||
    account.rateLimitStatus === 'limited'
  )
    return '限流中'
  // 检查是否临时错误
  if (account.status === 'temp_error') return '临时异常'
  // 检查是否错误
  if (account.status === 'error' || !account.isActive) return '错误'
  // 检查是否可调度
  if (account.schedulable === false) return '已暂停'
  // 否则正常
  return '正常'
}

// 获取账户状态样式类
const getAccountStatusClass = (account) => {
  if (account.status === 'blocked') {
    return 'bg-red-100 text-red-800'
  }
  if (account.status === 'unauthorized') {
    return 'bg-red-100 text-red-800'
  }
  if (
    account.isRateLimited ||
    account.status === 'rate_limited' ||
    (account.rateLimitStatus && account.rateLimitStatus.isRateLimited) ||
    account.rateLimitStatus === 'limited'
  ) {
    return 'bg-orange-100 text-orange-800'
  }
  if (account.status === 'temp_error') {
    return 'bg-orange-100 text-orange-800'
  }
  if (account.status === 'error' || !account.isActive) {
    return 'bg-red-100 text-red-800'
  }
  if (account.schedulable === false) {
    return 'bg-gray-100 text-gray-800'
  }
  return 'bg-green-100 text-green-800'
}

// 获取账户状态点样式类
const getAccountStatusDotClass = (account) => {
  if (account.status === 'blocked') {
    return 'bg-red-500'
  }
  if (account.status === 'unauthorized') {
    return 'bg-red-500'
  }
  if (
    account.isRateLimited ||
    account.status === 'rate_limited' ||
    (account.rateLimitStatus && account.rateLimitStatus.isRateLimited) ||
    account.rateLimitStatus === 'limited'
  ) {
    return 'bg-orange-500'
  }
  if (account.status === 'temp_error') {
    return 'bg-orange-500'
  }
  if (account.status === 'error' || !account.isActive) {
    return 'bg-red-500'
  }
  if (account.schedulable === false) {
    return 'bg-gray-500'
  }
  return 'bg-green-500'
}

// 获取会话窗口百分比
// const getSessionWindowPercentage = (account) => {
//   if (!account.sessionWindow) return 100
//   const { remaining, total } = account.sessionWindow
//   if (!total || total === 0) return 100
//   return Math.round((remaining / total) * 100)
// }

// 格式化相对时间
const formatRelativeTime = (dateString) => {
  return formatLastUsed(dateString)
}

// 获取会话窗口进度条的样式类
const getSessionProgressBarClass = (status) => {
  // 根据状态返回不同的颜色类，包含防御性检查
  if (!status) {
    // 无状态信息时默认为蓝色
    return 'bg-gradient-to-r from-blue-500 to-indigo-600'
  }

  // 转换为小写进行比较，避免大小写问题
  const normalizedStatus = String(status).toLowerCase()

  if (normalizedStatus === 'rejected') {
    // 被拒绝 - 红色
    return 'bg-gradient-to-r from-red-500 to-red-600'
  } else if (normalizedStatus === 'allowed_warning') {
    // 警告状态 - 橙色/黄色
    return 'bg-gradient-to-r from-yellow-500 to-orange-500'
  } else {
    // 正常状态（allowed 或其他） - 蓝色
    return 'bg-gradient-to-r from-blue-500 to-indigo-600'
  }
}

// 格式化费用显示
const formatCost = (cost) => {
  if (!cost || cost === 0) return '0.0000'
  if (cost < 0.0001) return cost.toExponential(2)
  if (cost < 0.01) return cost.toFixed(6)
  if (cost < 1) return cost.toFixed(4)
  return cost.toFixed(2)
}

// 额度使用百分比（Claude Console）
const getQuotaUsagePercent = (account) => {
  const used = Number(account?.usage?.daily?.cost || 0)
  const quota = Number(account?.dailyQuota || 0)
  if (!quota || quota <= 0) return 0
  return (used / quota) * 100
}

// 额度进度条颜色（Claude Console）
const getQuotaBarClass = (percent) => {
  if (percent >= 90) return 'bg-red-500'
  if (percent >= 70) return 'bg-yellow-500'
  return 'bg-green-500'
}

// 剩余额度（Claude Console）
const formatRemainingQuota = (account) => {
  const used = Number(account?.usage?.daily?.cost || 0)
  const quota = Number(account?.dailyQuota || 0)
  if (!quota || quota <= 0) return '0.00'
  return Math.max(0, quota - used).toFixed(2)
}

// 计算每日费用（使用后端返回的精确费用数据）
const calculateDailyCost = (account) => {
  if (!account.usage || !account.usage.daily) return '0.0000'

  // 如果后端已经返回了计算好的费用，直接使用
  if (account.usage.daily.cost !== undefined) {
    return formatCost(account.usage.daily.cost)
  }

  // 如果后端没有返回费用（旧版本），返回0
  return '0.0000'
}

// 切换调度状态
// const toggleDispatch = async (account) => {
//   await toggleSchedulable(account)
// }

// 监听排序选择变化
watch(accountSortBy, (newVal) => {
  const fieldMap = {
    name: 'name',
    dailyTokens: 'dailyTokens',
    dailyRequests: 'dailyRequests',
    totalTokens: 'totalTokens',
    lastUsed: 'lastUsed'
  }

  if (fieldMap[newVal]) {
    sortAccounts(fieldMap[newVal])
  }
})

onMounted(() => {
  // 首次加载时强制刷新所有数据
  loadAccounts(true)
})
</script>

<style scoped>
.table-container {
  overflow-x: auto;
  border-radius: 12px;
  border: 1px solid rgba(0, 0, 0, 0.05);
}

.table-row {
  transition: all 0.2s ease;
}

.table-row:hover {
  background-color: rgba(0, 0, 0, 0.02);
}

.loading-spinner {
  width: 24px;
  height: 24px;
  border: 2px solid #e5e7eb;
  border-top: 2px solid #3b82f6;
  border-radius: 50%;
  animation: spin 1s linear infinite;
}

@keyframes spin {
  0% {
    transform: rotate(0deg);
  }
  100% {
    transform: rotate(360deg);
  }
}
.accounts-container {
  min-height: calc(100vh - 300px);
}

.table-container {
  overflow-x: auto;
  border-radius: 12px;
  border: 1px solid rgba(0, 0, 0, 0.05);
}

.table-row {
  transition: all 0.2s ease;
}

.table-row:hover {
  background-color: rgba(0, 0, 0, 0.02);
}
</style><|MERGE_RESOLUTION|>--- conflicted
+++ resolved
@@ -7,11 +7,7 @@
             账户管理
           </h3>
           <p class="text-sm text-gray-600 dark:text-gray-400 sm:text-base">
-<<<<<<< HEAD
-            管理您的 Claude、Gemini、OpenAI、Azure OpenAI 和 OpenAI-Responses 账户及代理配置
-=======
-            管理您的 Claude、Gemini、OpenAI、Azure OpenAI 与 CCR 账户及代理配置
->>>>>>> 8b0e9b8d
+            管理您的 Claude、Gemini、OpenAI、Azure OpenAI、OpenAI-Responses 与 CCR 账户及代理配置
           </p>
         </div>
         <div class="flex flex-col gap-3 sm:flex-row sm:items-center sm:justify-between">
@@ -1049,11 +1045,8 @@
   { value: 'openai', label: 'OpenAi', icon: 'fa-openai' },
   { value: 'azure_openai', label: 'Azure OpenAI', icon: 'fab fa-microsoft' },
   { value: 'bedrock', label: 'Bedrock', icon: 'fab fa-aws' },
-<<<<<<< HEAD
-  { value: 'openai-responses', label: 'OpenAI-Responses', icon: 'fa-server' }
-=======
+  { value: 'openai-responses', label: 'OpenAI-Responses', icon: 'fa-server' },
   { value: 'ccr', label: 'CCR', icon: 'fa-code-branch' }
->>>>>>> 8b0e9b8d
 ])
 
 const groupOptions = computed(() => {
@@ -1160,11 +1153,8 @@
         apiClient.get('/admin/gemini-accounts', { params }),
         apiClient.get('/admin/openai-accounts', { params }),
         apiClient.get('/admin/azure-openai-accounts', { params }),
-<<<<<<< HEAD
-        apiClient.get('/admin/openai-responses-accounts', { params })
-=======
+        apiClient.get('/admin/openai-responses-accounts', { params }),
         apiClient.get('/admin/ccr-accounts', { params })
->>>>>>> 8b0e9b8d
       )
     } else {
       // 只请求指定平台，其他平台设为null占位
@@ -1285,11 +1275,8 @@
       geminiData,
       openaiData,
       azureOpenaiData,
-<<<<<<< HEAD
-      openaiResponsesData
-=======
+      openaiResponsesData,
       ccrData
->>>>>>> 8b0e9b8d
     ] = await Promise.all(requests)
 
     const allAccounts = []
@@ -1358,7 +1345,6 @@
       allAccounts.push(...azureOpenaiAccounts)
     }
 
-<<<<<<< HEAD
     if (openaiResponsesData && openaiResponsesData.success) {
       const openaiResponsesAccounts = (openaiResponsesData.data || []).map((acc) => {
         // 计算每个OpenAI-Responses账户绑定的API Key数量
@@ -1370,7 +1356,8 @@
         return { ...acc, platform: 'openai-responses', boundApiKeysCount }
       })
       allAccounts.push(...openaiResponsesAccounts)
-=======
+    }
+
     // CCR 账户
     if (ccrData && ccrData.success) {
       const ccrAccounts = (ccrData.data || []).map((acc) => {
@@ -1378,7 +1365,6 @@
         return { ...acc, platform: 'ccr', boundApiKeysCount: 0 }
       })
       allAccounts.push(...ccrAccounts)
->>>>>>> 8b0e9b8d
     }
 
     // 根据分组筛选器过滤账户
@@ -1641,13 +1627,10 @@
       endpoint = `/admin/openai-accounts/${account.id}`
     } else if (account.platform === 'azure_openai') {
       endpoint = `/admin/azure-openai-accounts/${account.id}`
-<<<<<<< HEAD
     } else if (account.platform === 'openai-responses') {
       endpoint = `/admin/openai-responses-accounts/${account.id}`
-=======
     } else if (account.platform === 'ccr') {
       endpoint = `/admin/ccr-accounts/${account.id}`
->>>>>>> 8b0e9b8d
     } else {
       endpoint = `/admin/gemini-accounts/${account.id}`
     }
@@ -1742,13 +1725,10 @@
       endpoint = `/admin/openai-accounts/${account.id}/toggle-schedulable`
     } else if (account.platform === 'azure_openai') {
       endpoint = `/admin/azure-openai-accounts/${account.id}/toggle-schedulable`
-<<<<<<< HEAD
     } else if (account.platform === 'openai-responses') {
       endpoint = `/admin/openai-responses-accounts/${account.id}/toggle-schedulable`
-=======
     } else if (account.platform === 'ccr') {
       endpoint = `/admin/ccr-accounts/${account.id}/toggle-schedulable`
->>>>>>> 8b0e9b8d
     } else {
       showToast('该账户类型暂不支持调度控制', 'warning')
       return
