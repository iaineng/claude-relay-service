--- conflicted
+++ resolved
@@ -279,7 +279,6 @@
                       >
                         <i class="fas fa-share-alt mr-1" />共享
                       </span>
-<<<<<<< HEAD
                       <!-- 封号模式标识 -->
                       <span
                         v-if="account.banMode === true || account.banMode === 'true'"
@@ -289,15 +288,12 @@
                         <i class="fas fa-shield-alt mr-1"></i>
                         封号模式
                       </span>
-                      <!-- 显示所有分组 -->
-=======
                     </div>
                     <!-- 显示所有分组 - 换行显示 -->
                     <div
                       v-if="account.groupInfos && account.groupInfos.length > 0"
                       class="flex items-center gap-2"
                     >
->>>>>>> ca79e08c
                       <span
                         v-for="group in account.groupInfos"
                         :key="group.id"
