const express = require('express')
const apiKeyService = require('../services/apiKeyService')
const claudeAccountService = require('../services/claudeAccountService')
const claudeConsoleAccountService = require('../services/claudeConsoleAccountService')
const bedrockAccountService = require('../services/bedrockAccountService')
const ccrAccountService = require('../services/ccrAccountService')
const geminiAccountService = require('../services/geminiAccountService')
const droidAccountService = require('../services/droidAccountService')
const openaiAccountService = require('../services/openaiAccountService')
const openaiResponsesAccountService = require('../services/openaiResponsesAccountService')
const azureOpenaiAccountService = require('../services/azureOpenaiAccountService')
const accountGroupService = require('../services/accountGroupService')
const redis = require('../models/redis')
const { authenticateAdmin } = require('../middleware/auth')
const logger = require('../utils/logger')
const oauthHelper = require('../utils/oauthHelper')
const {
  startDeviceAuthorization,
  pollDeviceAuthorization,
  WorkOSDeviceAuthError
} = require('../utils/workosOAuthHelper')
const CostCalculator = require('../utils/costCalculator')
const pricingService = require('../services/pricingService')
const webhookNotifier = require('../utils/webhookNotifier')
const axios = require('axios')
const crypto = require('crypto')
const fs = require('fs')
const path = require('path')
const config = require('../../config/config')
const ProxyHelper = require('../utils/proxyHelper')

const router = express.Router()

// 👥 用户管理

// 获取所有用户列表（用于API Key分配）
router.get('/users', authenticateAdmin, async (req, res) => {
  try {
    const userService = require('../services/userService')

    // Extract query parameters for filtering
    const { role, isActive } = req.query
    const options = { limit: 1000 }

    // Apply role filter if provided
    if (role) {
      options.role = role
    }

    // Apply isActive filter if provided, otherwise default to active users only
    if (isActive !== undefined) {
      options.isActive = isActive === 'true'
    } else {
      options.isActive = true // Default to active users for backwards compatibility
    }

    const result = await userService.getAllUsers(options)

    // Extract users array from the paginated result
    const allUsers = result.users || []

    // Map to the format needed for the dropdown
    const activeUsers = allUsers.map((user) => ({
      id: user.id,
      username: user.username,
      displayName: user.displayName || user.username,
      email: user.email,
      role: user.role
    }))

    // 添加Admin选项作为第一个
    const usersWithAdmin = [
      {
        id: 'admin',
        username: 'admin',
        displayName: 'Admin',
        email: '',
        role: 'admin'
      },
      ...activeUsers
    ]

    return res.json({
      success: true,
      data: usersWithAdmin
    })
  } catch (error) {
    logger.error('❌ Failed to get users list:', error)
    return res.status(500).json({
      error: 'Failed to get users list',
      message: error.message
    })
  }
})

// 🔑 API Keys 管理

// 调试：获取API Key费用详情
router.get('/api-keys/:keyId/cost-debug', authenticateAdmin, async (req, res) => {
  try {
    const { keyId } = req.params
    const costStats = await redis.getCostStats(keyId)
    const dailyCost = await redis.getDailyCost(keyId)
    const today = redis.getDateStringInTimezone()
    const client = redis.getClientSafe()

    // 获取所有相关的Redis键
    const costKeys = await client.keys(`usage:cost:*:${keyId}:*`)
    const keyValues = {}

    for (const key of costKeys) {
      keyValues[key] = await client.get(key)
    }

    return res.json({
      keyId,
      today,
      dailyCost,
      costStats,
      redisKeys: keyValues,
      timezone: config.system.timezoneOffset || 8
    })
  } catch (error) {
    logger.error('❌ Failed to get cost debug info:', error)
    return res.status(500).json({ error: 'Failed to get cost debug info', message: error.message })
  }
})

// 获取所有API Keys
router.get('/api-keys', authenticateAdmin, async (req, res) => {
  try {
    const { timeRange = 'all', startDate, endDate } = req.query // all, 7days, monthly, custom
    const apiKeys = await apiKeyService.getAllApiKeys()

    // 获取用户服务来补充owner信息
    const userService = require('../services/userService')

    // 根据时间范围计算查询模式
    const now = new Date()
    const searchPatterns = []

    if (timeRange === 'custom' && startDate && endDate) {
      // 自定义日期范围
      const redisClient = require('../models/redis')
      const start = new Date(startDate)
      const end = new Date(endDate)

      // 确保日期范围有效
      if (start > end) {
        return res.status(400).json({ error: 'Start date must be before or equal to end date' })
      }

      // 限制最大范围为365天
      const daysDiff = Math.ceil((end - start) / (1000 * 60 * 60 * 24)) + 1
      if (daysDiff > 365) {
        return res.status(400).json({ error: 'Date range cannot exceed 365 days' })
      }

      // 生成日期范围内每天的搜索模式
      const currentDate = new Date(start)
      while (currentDate <= end) {
        const tzDate = redisClient.getDateInTimezone(currentDate)
        const dateStr = `${tzDate.getUTCFullYear()}-${String(tzDate.getUTCMonth() + 1).padStart(
          2,
          '0'
        )}-${String(tzDate.getUTCDate()).padStart(2, '0')}`
        searchPatterns.push(`usage:daily:*:${dateStr}`)
        currentDate.setDate(currentDate.getDate() + 1)
      }
    } else if (timeRange === 'today') {
      // 今日 - 使用时区日期
      const redisClient = require('../models/redis')
      const tzDate = redisClient.getDateInTimezone(now)
      const dateStr = `${tzDate.getUTCFullYear()}-${String(tzDate.getUTCMonth() + 1).padStart(
        2,
        '0'
      )}-${String(tzDate.getUTCDate()).padStart(2, '0')}`
      searchPatterns.push(`usage:daily:*:${dateStr}`)
    } else if (timeRange === '7days') {
      // 最近7天
      const redisClient = require('../models/redis')
      for (let i = 0; i < 7; i++) {
        const date = new Date(now)
        date.setDate(date.getDate() - i)
        const tzDate = redisClient.getDateInTimezone(date)
        const dateStr = `${tzDate.getUTCFullYear()}-${String(tzDate.getUTCMonth() + 1).padStart(
          2,
          '0'
        )}-${String(tzDate.getUTCDate()).padStart(2, '0')}`
        searchPatterns.push(`usage:daily:*:${dateStr}`)
      }
    } else if (timeRange === 'monthly') {
      // 本月
      const redisClient = require('../models/redis')
      const tzDate = redisClient.getDateInTimezone(now)
      const currentMonth = `${tzDate.getUTCFullYear()}-${String(tzDate.getUTCMonth() + 1).padStart(
        2,
        '0'
      )}`
      searchPatterns.push(`usage:monthly:*:${currentMonth}`)
    }

    // 为每个API Key计算准确的费用和统计数据
    for (const apiKey of apiKeys) {
      const client = redis.getClientSafe()

      if (timeRange === 'all') {
        // 全部时间：保持原有逻辑
        if (apiKey.usage && apiKey.usage.total) {
          // 使用与展开模型统计相同的数据源
          // 获取所有时间的模型统计数据
          const monthlyKeys = await client.keys(`usage:${apiKey.id}:model:monthly:*:*`)
          const modelStatsMap = new Map()

          // 汇总所有月份的数据
          for (const key of monthlyKeys) {
            const match = key.match(/usage:.+:model:monthly:(.+):\d{4}-\d{2}$/)
            if (!match) {
              continue
            }

            const model = match[1]
            const data = await client.hgetall(key)

            if (data && Object.keys(data).length > 0) {
              if (!modelStatsMap.has(model)) {
                modelStatsMap.set(model, {
                  inputTokens: 0,
                  outputTokens: 0,
                  cacheCreateTokens: 0,
                  cacheReadTokens: 0
                })
              }

              const stats = modelStatsMap.get(model)
              stats.inputTokens +=
                parseInt(data.totalInputTokens) || parseInt(data.inputTokens) || 0
              stats.outputTokens +=
                parseInt(data.totalOutputTokens) || parseInt(data.outputTokens) || 0
              stats.cacheCreateTokens +=
                parseInt(data.totalCacheCreateTokens) || parseInt(data.cacheCreateTokens) || 0
              stats.cacheReadTokens +=
                parseInt(data.totalCacheReadTokens) || parseInt(data.cacheReadTokens) || 0
            }
          }

          let totalCost = 0

          // 计算每个模型的费用
          for (const [model, stats] of modelStatsMap) {
            const usage = {
              input_tokens: stats.inputTokens,
              output_tokens: stats.outputTokens,
              cache_creation_input_tokens: stats.cacheCreateTokens,
              cache_read_input_tokens: stats.cacheReadTokens
            }

            const costResult = CostCalculator.calculateCost(usage, model)
            totalCost += costResult.costs.total
          }

          // 如果没有详细的模型数据，使用总量数据和默认模型计算
          if (modelStatsMap.size === 0) {
            const usage = {
              input_tokens: apiKey.usage.total.inputTokens || 0,
              output_tokens: apiKey.usage.total.outputTokens || 0,
              cache_creation_input_tokens: apiKey.usage.total.cacheCreateTokens || 0,
              cache_read_input_tokens: apiKey.usage.total.cacheReadTokens || 0
            }

            const costResult = CostCalculator.calculateCost(usage, 'claude-3-5-haiku-20241022')
            totalCost = costResult.costs.total
          }

          // 添加格式化的费用到响应数据
          apiKey.usage.total.cost = totalCost
          apiKey.usage.total.formattedCost = CostCalculator.formatCost(totalCost)
        }
      } else {
        // 7天、本月或自定义日期范围：重新计算统计数据
        const tempUsage = {
          requests: 0,
          tokens: 0,
          allTokens: 0, // 添加allTokens字段
          inputTokens: 0,
          outputTokens: 0,
          cacheCreateTokens: 0,
          cacheReadTokens: 0
        }

        // 获取指定时间范围的统计数据
        for (const pattern of searchPatterns) {
          const keys = await client.keys(pattern.replace('*', apiKey.id))

          for (const key of keys) {
            const data = await client.hgetall(key)
            if (data && Object.keys(data).length > 0) {
              // 使用与 redis.js incrementTokenUsage 中相同的字段名
              tempUsage.requests += parseInt(data.totalRequests) || parseInt(data.requests) || 0
              tempUsage.tokens += parseInt(data.totalTokens) || parseInt(data.tokens) || 0
              tempUsage.allTokens += parseInt(data.totalAllTokens) || parseInt(data.allTokens) || 0 // 读取包含所有Token的字段
              tempUsage.inputTokens +=
                parseInt(data.totalInputTokens) || parseInt(data.inputTokens) || 0
              tempUsage.outputTokens +=
                parseInt(data.totalOutputTokens) || parseInt(data.outputTokens) || 0
              tempUsage.cacheCreateTokens +=
                parseInt(data.totalCacheCreateTokens) || parseInt(data.cacheCreateTokens) || 0
              tempUsage.cacheReadTokens +=
                parseInt(data.totalCacheReadTokens) || parseInt(data.cacheReadTokens) || 0
            }
          }
        }

        // 计算指定时间范围的费用
        let totalCost = 0
        const redisClient = require('../models/redis')
        const tzToday = redisClient.getDateStringInTimezone(now)
        const tzDate = redisClient.getDateInTimezone(now)
        const tzMonth = `${tzDate.getUTCFullYear()}-${String(tzDate.getUTCMonth() + 1).padStart(
          2,
          '0'
        )}`

        let modelKeys = []
        if (timeRange === 'custom' && startDate && endDate) {
          // 自定义日期范围：获取范围内所有日期的模型统计
          const start = new Date(startDate)
          const end = new Date(endDate)
          const currentDate = new Date(start)

          while (currentDate <= end) {
            const tzDateForKey = redisClient.getDateInTimezone(currentDate)
            const dateStr = `${tzDateForKey.getUTCFullYear()}-${String(
              tzDateForKey.getUTCMonth() + 1
            ).padStart(2, '0')}-${String(tzDateForKey.getUTCDate()).padStart(2, '0')}`
            const dayKeys = await client.keys(`usage:${apiKey.id}:model:daily:*:${dateStr}`)
            modelKeys = modelKeys.concat(dayKeys)
            currentDate.setDate(currentDate.getDate() + 1)
          }
        } else {
          modelKeys =
            timeRange === 'today'
              ? await client.keys(`usage:${apiKey.id}:model:daily:*:${tzToday}`)
              : timeRange === '7days'
                ? await client.keys(`usage:${apiKey.id}:model:daily:*:*`)
                : await client.keys(`usage:${apiKey.id}:model:monthly:*:${tzMonth}`)
        }

        const modelStatsMap = new Map()

        // 过滤和汇总相应时间范围的模型数据
        for (const key of modelKeys) {
          if (timeRange === '7days') {
            // 检查是否在最近7天内
            const dateMatch = key.match(/\d{4}-\d{2}-\d{2}$/)
            if (dateMatch) {
              const keyDate = new Date(dateMatch[0])
              const daysDiff = Math.floor((now - keyDate) / (1000 * 60 * 60 * 24))
              if (daysDiff > 6) {
                continue
              }
            }
          } else if (timeRange === 'today' || timeRange === 'custom') {
            // today和custom选项已经在查询时过滤了，不需要额外处理
          }

          const modelMatch = key.match(
            /usage:.+:model:(?:daily|monthly):(.+):\d{4}-\d{2}(?:-\d{2})?$/
          )
          if (!modelMatch) {
            continue
          }

          const model = modelMatch[1]
          const data = await client.hgetall(key)

          if (data && Object.keys(data).length > 0) {
            if (!modelStatsMap.has(model)) {
              modelStatsMap.set(model, {
                inputTokens: 0,
                outputTokens: 0,
                cacheCreateTokens: 0,
                cacheReadTokens: 0
              })
            }

            const stats = modelStatsMap.get(model)
            stats.inputTokens += parseInt(data.totalInputTokens) || parseInt(data.inputTokens) || 0
            stats.outputTokens +=
              parseInt(data.totalOutputTokens) || parseInt(data.outputTokens) || 0
            stats.cacheCreateTokens +=
              parseInt(data.totalCacheCreateTokens) || parseInt(data.cacheCreateTokens) || 0
            stats.cacheReadTokens +=
              parseInt(data.totalCacheReadTokens) || parseInt(data.cacheReadTokens) || 0
          }
        }

        // 计算费用
        for (const [model, stats] of modelStatsMap) {
          const usage = {
            input_tokens: stats.inputTokens,
            output_tokens: stats.outputTokens,
            cache_creation_input_tokens: stats.cacheCreateTokens,
            cache_read_input_tokens: stats.cacheReadTokens
          }

          const costResult = CostCalculator.calculateCost(usage, model)
          totalCost += costResult.costs.total
        }

        // 如果没有模型数据，使用临时统计数据计算
        if (modelStatsMap.size === 0 && tempUsage.tokens > 0) {
          const usage = {
            input_tokens: tempUsage.inputTokens,
            output_tokens: tempUsage.outputTokens,
            cache_creation_input_tokens: tempUsage.cacheCreateTokens,
            cache_read_input_tokens: tempUsage.cacheReadTokens
          }

          const costResult = CostCalculator.calculateCost(usage, 'claude-3-5-haiku-20241022')
          totalCost = costResult.costs.total
        }

        // 使用从Redis读取的allTokens，如果没有则计算
        const allTokens =
          tempUsage.allTokens ||
          tempUsage.inputTokens +
            tempUsage.outputTokens +
            tempUsage.cacheCreateTokens +
            tempUsage.cacheReadTokens

        // 更新API Key的usage数据为指定时间范围的数据
        apiKey.usage[timeRange] = {
          ...tempUsage,
          tokens: allTokens, // 使用包含所有Token的总数
          allTokens,
          cost: totalCost,
          formattedCost: CostCalculator.formatCost(totalCost)
        }

        // 为了保持兼容性，也更新total字段
        apiKey.usage.total = apiKey.usage[timeRange]
      }
    }

    // 为每个API Key添加owner的displayName
    for (const apiKey of apiKeys) {
      // 如果API Key有关联的用户ID，获取用户信息
      if (apiKey.userId) {
        try {
          const user = await userService.getUserById(apiKey.userId, false)
          if (user) {
            apiKey.ownerDisplayName = user.displayName || user.username || 'Unknown User'
          } else {
            apiKey.ownerDisplayName = 'Unknown User'
          }
        } catch (error) {
          logger.debug(`无法获取用户 ${apiKey.userId} 的信息:`, error)
          apiKey.ownerDisplayName = 'Unknown User'
        }
      } else {
        // 如果没有userId，使用createdBy字段或默认为Admin
        apiKey.ownerDisplayName =
          apiKey.createdBy === 'admin' ? 'Admin' : apiKey.createdBy || 'Admin'
      }
    }

    return res.json({ success: true, data: apiKeys })
  } catch (error) {
    logger.error('❌ Failed to get API keys:', error)
    return res.status(500).json({ error: 'Failed to get API keys', message: error.message })
  }
})

// 获取支持的客户端列表（使用新的验证器）
router.get('/supported-clients', authenticateAdmin, async (req, res) => {
  try {
    // 使用新的 ClientValidator 获取所有可用客户端
    const ClientValidator = require('../validators/clientValidator')
    const availableClients = ClientValidator.getAvailableClients()

    // 格式化返回数据
    const clients = availableClients.map((client) => ({
      id: client.id,
      name: client.name,
      description: client.description,
      icon: client.icon
    }))

    logger.info(`📱 Returning ${clients.length} supported clients`)
    return res.json({ success: true, data: clients })
  } catch (error) {
    logger.error('❌ Failed to get supported clients:', error)
    return res
      .status(500)
      .json({ error: 'Failed to get supported clients', message: error.message })
  }
})

// 获取已存在的标签列表
router.get('/api-keys/tags', authenticateAdmin, async (req, res) => {
  try {
    const apiKeys = await apiKeyService.getAllApiKeys()
    const tagSet = new Set()

    // 收集所有API Keys的标签
    for (const apiKey of apiKeys) {
      if (apiKey.tags && Array.isArray(apiKey.tags)) {
        apiKey.tags.forEach((tag) => {
          if (tag && tag.trim()) {
            tagSet.add(tag.trim())
          }
        })
      }
    }

    // 转换为数组并排序
    const tags = Array.from(tagSet).sort()

    logger.info(`📋 Retrieved ${tags.length} unique tags from API keys`)
    return res.json({ success: true, data: tags })
  } catch (error) {
    logger.error('❌ Failed to get API key tags:', error)
    return res.status(500).json({ error: 'Failed to get API key tags', message: error.message })
  }
})

// 创建新的API Key
router.post('/api-keys', authenticateAdmin, async (req, res) => {
  try {
    const {
      name,
      description,
      tokenLimit,
      expiresAt,
      claudeAccountId,
      claudeConsoleAccountId,
      geminiAccountId,
      openaiAccountId,
      bedrockAccountId,
      droidAccountId,
      permissions,
      concurrencyLimit,
      rateLimitWindow,
      rateLimitRequests,
      rateLimitCost,
      enableModelRestriction,
      restrictedModels,
      enableClientRestriction,
      allowedClients,
      dailyCostLimit,
      totalCostLimit,
      weeklyOpusCostLimit,
      tags,
      activationDays, // 新增：激活后有效天数
      activationUnit, // 新增：激活时间单位 (hours/days)
      expirationMode, // 新增：过期模式
      icon // 新增：图标
    } = req.body

    // 输入验证
    if (!name || typeof name !== 'string' || name.trim().length === 0) {
      return res.status(400).json({ error: 'Name is required and must be a non-empty string' })
    }

    if (name.length > 100) {
      return res.status(400).json({ error: 'Name must be less than 100 characters' })
    }

    if (description && (typeof description !== 'string' || description.length > 500)) {
      return res
        .status(400)
        .json({ error: 'Description must be a string with less than 500 characters' })
    }

    if (tokenLimit && (!Number.isInteger(Number(tokenLimit)) || Number(tokenLimit) < 0)) {
      return res.status(400).json({ error: 'Token limit must be a non-negative integer' })
    }

    if (
      concurrencyLimit !== undefined &&
      concurrencyLimit !== null &&
      concurrencyLimit !== '' &&
      (!Number.isInteger(Number(concurrencyLimit)) || Number(concurrencyLimit) < 0)
    ) {
      return res.status(400).json({ error: 'Concurrency limit must be a non-negative integer' })
    }

    if (
      rateLimitWindow !== undefined &&
      rateLimitWindow !== null &&
      rateLimitWindow !== '' &&
      (!Number.isInteger(Number(rateLimitWindow)) || Number(rateLimitWindow) < 1)
    ) {
      return res
        .status(400)
        .json({ error: 'Rate limit window must be a positive integer (minutes)' })
    }

    if (
      rateLimitRequests !== undefined &&
      rateLimitRequests !== null &&
      rateLimitRequests !== '' &&
      (!Number.isInteger(Number(rateLimitRequests)) || Number(rateLimitRequests) < 1)
    ) {
      return res.status(400).json({ error: 'Rate limit requests must be a positive integer' })
    }

    // 验证模型限制字段
    if (enableModelRestriction !== undefined && typeof enableModelRestriction !== 'boolean') {
      return res.status(400).json({ error: 'Enable model restriction must be a boolean' })
    }

    if (restrictedModels !== undefined && !Array.isArray(restrictedModels)) {
      return res.status(400).json({ error: 'Restricted models must be an array' })
    }

    // 验证客户端限制字段
    if (enableClientRestriction !== undefined && typeof enableClientRestriction !== 'boolean') {
      return res.status(400).json({ error: 'Enable client restriction must be a boolean' })
    }

    if (allowedClients !== undefined && !Array.isArray(allowedClients)) {
      return res.status(400).json({ error: 'Allowed clients must be an array' })
    }

    // 验证标签字段
    if (tags !== undefined && !Array.isArray(tags)) {
      return res.status(400).json({ error: 'Tags must be an array' })
    }

    if (tags && tags.some((tag) => typeof tag !== 'string' || tag.trim().length === 0)) {
      return res.status(400).json({ error: 'All tags must be non-empty strings' })
    }

    if (
      totalCostLimit !== undefined &&
      totalCostLimit !== null &&
      totalCostLimit !== '' &&
      (Number.isNaN(Number(totalCostLimit)) || Number(totalCostLimit) < 0)
    ) {
      return res.status(400).json({ error: 'Total cost limit must be a non-negative number' })
    }

    // 验证激活相关字段
    if (expirationMode && !['fixed', 'activation'].includes(expirationMode)) {
      return res
        .status(400)
        .json({ error: 'Expiration mode must be either "fixed" or "activation"' })
    }

    if (expirationMode === 'activation') {
      // 验证激活时间单位
      if (!activationUnit || !['hours', 'days'].includes(activationUnit)) {
        return res.status(400).json({
          error: 'Activation unit must be either "hours" or "days" when using activation mode'
        })
      }

      // 验证激活时间数值
      if (
        !activationDays ||
        !Number.isInteger(Number(activationDays)) ||
        Number(activationDays) < 1
      ) {
        const unitText = activationUnit === 'hours' ? 'hours' : 'days'
        return res.status(400).json({
          error: `Activation ${unitText} must be a positive integer when using activation mode`
        })
      }
      // 激活模式下不应该设置固定过期时间
      if (expiresAt) {
        return res
          .status(400)
          .json({ error: 'Cannot set fixed expiration date when using activation mode' })
      }
    }

    // 验证服务权限字段
    if (
      permissions !== undefined &&
      permissions !== null &&
      permissions !== '' &&
      !['claude', 'gemini', 'openai', 'droid', 'all'].includes(permissions)
    ) {
      return res.status(400).json({
        error: 'Invalid permissions value. Must be claude, gemini, openai, droid, or all'
      })
    }

    const newKey = await apiKeyService.generateApiKey({
      name,
      description,
      tokenLimit,
      expiresAt,
      claudeAccountId,
      claudeConsoleAccountId,
      geminiAccountId,
      openaiAccountId,
      bedrockAccountId,
      droidAccountId,
      permissions,
      concurrencyLimit,
      rateLimitWindow,
      rateLimitRequests,
      rateLimitCost,
      enableModelRestriction,
      restrictedModels,
      enableClientRestriction,
      allowedClients,
      dailyCostLimit,
      totalCostLimit,
      weeklyOpusCostLimit,
      tags,
      activationDays,
      activationUnit,
      expirationMode,
      icon
    })

    logger.success(`🔑 Admin created new API key: ${name}`)
    return res.json({ success: true, data: newKey })
  } catch (error) {
    logger.error('❌ Failed to create API key:', error)
    return res.status(500).json({ error: 'Failed to create API key', message: error.message })
  }
})

// 批量创建API Keys
router.post('/api-keys/batch', authenticateAdmin, async (req, res) => {
  try {
    const {
      baseName,
      count,
      description,
      tokenLimit,
      expiresAt,
      claudeAccountId,
      claudeConsoleAccountId,
      geminiAccountId,
      openaiAccountId,
      bedrockAccountId,
      droidAccountId,
      permissions,
      concurrencyLimit,
      rateLimitWindow,
      rateLimitRequests,
      rateLimitCost,
      enableModelRestriction,
      restrictedModels,
      enableClientRestriction,
      allowedClients,
      dailyCostLimit,
      totalCostLimit,
      weeklyOpusCostLimit,
      tags,
      activationDays,
      activationUnit,
      expirationMode,
      icon
    } = req.body

    // 输入验证
    if (!baseName || typeof baseName !== 'string' || baseName.trim().length === 0) {
      return res.status(400).json({ error: 'Base name is required and must be a non-empty string' })
    }

    if (!count || !Number.isInteger(count) || count < 2 || count > 500) {
      return res.status(400).json({ error: 'Count must be an integer between 2 and 500' })
    }

    if (baseName.length > 90) {
      return res
        .status(400)
        .json({ error: 'Base name must be less than 90 characters to allow for numbering' })
    }

    if (
      permissions !== undefined &&
      permissions !== null &&
      permissions !== '' &&
      !['claude', 'gemini', 'openai', 'droid', 'all'].includes(permissions)
    ) {
      return res.status(400).json({
        error: 'Invalid permissions value. Must be claude, gemini, openai, droid, or all'
      })
    }

    // 生成批量API Keys
    const createdKeys = []
    const errors = []

    for (let i = 1; i <= count; i++) {
      try {
        const name = `${baseName}_${i}`
        const newKey = await apiKeyService.generateApiKey({
          name,
          description,
          tokenLimit,
          expiresAt,
          claudeAccountId,
          claudeConsoleAccountId,
          geminiAccountId,
          openaiAccountId,
          bedrockAccountId,
          droidAccountId,
          permissions,
          concurrencyLimit,
          rateLimitWindow,
          rateLimitRequests,
          rateLimitCost,
          enableModelRestriction,
          restrictedModels,
          enableClientRestriction,
          allowedClients,
          dailyCostLimit,
          totalCostLimit,
          weeklyOpusCostLimit,
          tags,
          activationDays,
          activationUnit,
          expirationMode,
          icon
        })

        // 保留原始 API Key 供返回
        createdKeys.push({
          ...newKey,
          apiKey: newKey.apiKey
        })
      } catch (error) {
        errors.push({
          index: i,
          name: `${baseName}_${i}`,
          error: error.message
        })
      }
    }

    // 如果有部分失败，返回部分成功的结果
    if (errors.length > 0 && createdKeys.length === 0) {
      return res.status(400).json({
        success: false,
        error: 'Failed to create any API keys',
        errors
      })
    }

    // 返回创建的keys（包含完整的apiKey）
    return res.json({
      success: true,
      data: createdKeys,
      errors: errors.length > 0 ? errors : undefined,
      summary: {
        requested: count,
        created: createdKeys.length,
        failed: errors.length
      }
    })
  } catch (error) {
    logger.error('Failed to batch create API keys:', error)
    return res.status(500).json({
      success: false,
      error: 'Failed to batch create API keys',
      message: error.message
    })
  }
})

// 批量编辑API Keys
router.put('/api-keys/batch', authenticateAdmin, async (req, res) => {
  try {
    const { keyIds, updates } = req.body

    if (!keyIds || !Array.isArray(keyIds) || keyIds.length === 0) {
      return res.status(400).json({
        error: 'Invalid input',
        message: 'keyIds must be a non-empty array'
      })
    }

    if (!updates || typeof updates !== 'object') {
      return res.status(400).json({
        error: 'Invalid input',
        message: 'updates must be an object'
      })
    }

    if (
      updates.permissions !== undefined &&
      !['claude', 'gemini', 'openai', 'droid', 'all'].includes(updates.permissions)
    ) {
      return res.status(400).json({
        error: 'Invalid permissions value. Must be claude, gemini, openai, droid, or all'
      })
    }

    logger.info(
      `🔄 Admin batch editing ${keyIds.length} API keys with updates: ${JSON.stringify(updates)}`
    )
    logger.info(`🔍 Debug: keyIds received: ${JSON.stringify(keyIds)}`)

    const results = {
      successCount: 0,
      failedCount: 0,
      errors: []
    }

    // 处理每个API Key
    for (const keyId of keyIds) {
      try {
        // 获取当前API Key信息
        const currentKey = await redis.getApiKey(keyId)
        if (!currentKey || Object.keys(currentKey).length === 0) {
          results.failedCount++
          results.errors.push(`API key ${keyId} not found`)
          continue
        }

        // 构建最终更新数据
        const finalUpdates = {}

        // 处理普通字段
        if (updates.name) {
          finalUpdates.name = updates.name
        }
        if (updates.tokenLimit !== undefined) {
          finalUpdates.tokenLimit = updates.tokenLimit
        }
        if (updates.rateLimitCost !== undefined) {
          finalUpdates.rateLimitCost = updates.rateLimitCost
        }
        if (updates.concurrencyLimit !== undefined) {
          finalUpdates.concurrencyLimit = updates.concurrencyLimit
        }
        if (updates.rateLimitWindow !== undefined) {
          finalUpdates.rateLimitWindow = updates.rateLimitWindow
        }
        if (updates.rateLimitRequests !== undefined) {
          finalUpdates.rateLimitRequests = updates.rateLimitRequests
        }
        if (updates.dailyCostLimit !== undefined) {
          finalUpdates.dailyCostLimit = updates.dailyCostLimit
        }
        if (updates.totalCostLimit !== undefined) {
          finalUpdates.totalCostLimit = updates.totalCostLimit
        }
        if (updates.weeklyOpusCostLimit !== undefined) {
          finalUpdates.weeklyOpusCostLimit = updates.weeklyOpusCostLimit
        }
        if (updates.permissions !== undefined) {
          finalUpdates.permissions = updates.permissions
        }
        if (updates.isActive !== undefined) {
          finalUpdates.isActive = updates.isActive
        }
        if (updates.monthlyLimit !== undefined) {
          finalUpdates.monthlyLimit = updates.monthlyLimit
        }
        if (updates.priority !== undefined) {
          finalUpdates.priority = updates.priority
        }
        if (updates.enabled !== undefined) {
          finalUpdates.enabled = updates.enabled
        }

        // 处理账户绑定
        if (updates.claudeAccountId !== undefined) {
          finalUpdates.claudeAccountId = updates.claudeAccountId
        }
        if (updates.claudeConsoleAccountId !== undefined) {
          finalUpdates.claudeConsoleAccountId = updates.claudeConsoleAccountId
        }
        if (updates.geminiAccountId !== undefined) {
          finalUpdates.geminiAccountId = updates.geminiAccountId
        }
        if (updates.openaiAccountId !== undefined) {
          finalUpdates.openaiAccountId = updates.openaiAccountId
        }
        if (updates.bedrockAccountId !== undefined) {
          finalUpdates.bedrockAccountId = updates.bedrockAccountId
        }
        if (updates.droidAccountId !== undefined) {
          finalUpdates.droidAccountId = updates.droidAccountId || ''
        }

        // 处理标签操作
        if (updates.tags !== undefined) {
          if (updates.tagOperation) {
            const currentTags = currentKey.tags ? JSON.parse(currentKey.tags) : []
            const operationTags = updates.tags

            switch (updates.tagOperation) {
              case 'replace': {
                finalUpdates.tags = operationTags
                break
              }
              case 'add': {
                const newTags = [...currentTags]
                operationTags.forEach((tag) => {
                  if (!newTags.includes(tag)) {
                    newTags.push(tag)
                  }
                })
                finalUpdates.tags = newTags
                break
              }
              case 'remove': {
                finalUpdates.tags = currentTags.filter((tag) => !operationTags.includes(tag))
                break
              }
            }
          } else {
            // 如果没有指定操作类型，默认为替换
            finalUpdates.tags = updates.tags
          }
        }

        // 执行更新
        await apiKeyService.updateApiKey(keyId, finalUpdates)
        results.successCount++
        logger.success(`✅ Batch edit: API key ${keyId} updated successfully`)
      } catch (error) {
        results.failedCount++
        results.errors.push(`Failed to update key ${keyId}: ${error.message}`)
        logger.error(`❌ Batch edit failed for key ${keyId}:`, error)
      }
    }

    // 记录批量编辑结果
    if (results.successCount > 0) {
      logger.success(
        `🎉 Batch edit completed: ${results.successCount} successful, ${results.failedCount} failed`
      )
    } else {
      logger.warn(
        `⚠️ Batch edit completed with no successful updates: ${results.failedCount} failed`
      )
    }

    return res.json({
      success: true,
      message: `批量编辑完成`,
      data: results
    })
  } catch (error) {
    logger.error('❌ Failed to batch edit API keys:', error)
    return res.status(500).json({
      error: 'Batch edit failed',
      message: error.message
    })
  }
})

// 更新API Key
router.put('/api-keys/:keyId', authenticateAdmin, async (req, res) => {
  try {
    const { keyId } = req.params
    const {
      name, // 添加名称字段
      tokenLimit,
      concurrencyLimit,
      rateLimitWindow,
      rateLimitRequests,
      rateLimitCost,
      isActive,
      claudeAccountId,
      claudeConsoleAccountId,
      geminiAccountId,
      openaiAccountId,
      bedrockAccountId,
      droidAccountId,
      permissions,
      enableModelRestriction,
      restrictedModels,
      enableClientRestriction,
      allowedClients,
      expiresAt,
      dailyCostLimit,
      totalCostLimit,
      weeklyOpusCostLimit,
      tags,
      ownerId // 新增：所有者ID字段
    } = req.body

    // 只允许更新指定字段
    const updates = {}

    // 处理名称字段
    if (name !== undefined && name !== null && name !== '') {
      const trimmedName = name.toString().trim()
      if (trimmedName.length === 0) {
        return res.status(400).json({ error: 'API Key name cannot be empty' })
      }
      if (trimmedName.length > 100) {
        return res.status(400).json({ error: 'API Key name must be less than 100 characters' })
      }
      updates.name = trimmedName
    }

    if (tokenLimit !== undefined && tokenLimit !== null && tokenLimit !== '') {
      if (!Number.isInteger(Number(tokenLimit)) || Number(tokenLimit) < 0) {
        return res.status(400).json({ error: 'Token limit must be a non-negative integer' })
      }
      updates.tokenLimit = Number(tokenLimit)
    }

    if (concurrencyLimit !== undefined && concurrencyLimit !== null && concurrencyLimit !== '') {
      if (!Number.isInteger(Number(concurrencyLimit)) || Number(concurrencyLimit) < 0) {
        return res.status(400).json({ error: 'Concurrency limit must be a non-negative integer' })
      }
      updates.concurrencyLimit = Number(concurrencyLimit)
    }

    if (rateLimitWindow !== undefined && rateLimitWindow !== null && rateLimitWindow !== '') {
      if (!Number.isInteger(Number(rateLimitWindow)) || Number(rateLimitWindow) < 0) {
        return res
          .status(400)
          .json({ error: 'Rate limit window must be a non-negative integer (minutes)' })
      }
      updates.rateLimitWindow = Number(rateLimitWindow)
    }

    if (rateLimitRequests !== undefined && rateLimitRequests !== null && rateLimitRequests !== '') {
      if (!Number.isInteger(Number(rateLimitRequests)) || Number(rateLimitRequests) < 0) {
        return res.status(400).json({ error: 'Rate limit requests must be a non-negative integer' })
      }
      updates.rateLimitRequests = Number(rateLimitRequests)
    }

    if (rateLimitCost !== undefined && rateLimitCost !== null && rateLimitCost !== '') {
      const cost = Number(rateLimitCost)
      if (isNaN(cost) || cost < 0) {
        return res.status(400).json({ error: 'Rate limit cost must be a non-negative number' })
      }
      updates.rateLimitCost = cost
    }

    if (claudeAccountId !== undefined) {
      // 空字符串表示解绑，null或空字符串都设置为空字符串
      updates.claudeAccountId = claudeAccountId || ''
    }

    if (claudeConsoleAccountId !== undefined) {
      // 空字符串表示解绑，null或空字符串都设置为空字符串
      updates.claudeConsoleAccountId = claudeConsoleAccountId || ''
    }

    if (geminiAccountId !== undefined) {
      // 空字符串表示解绑，null或空字符串都设置为空字符串
      updates.geminiAccountId = geminiAccountId || ''
    }

    if (openaiAccountId !== undefined) {
      // 空字符串表示解绑，null或空字符串都设置为空字符串
      updates.openaiAccountId = openaiAccountId || ''
    }

    if (bedrockAccountId !== undefined) {
      // 空字符串表示解绑，null或空字符串都设置为空字符串
      updates.bedrockAccountId = bedrockAccountId || ''
    }

    if (droidAccountId !== undefined) {
      // 空字符串表示解绑，null或空字符串都设置为空字符串
      updates.droidAccountId = droidAccountId || ''
    }

    if (permissions !== undefined) {
      // 验证权限值
      if (!['claude', 'gemini', 'openai', 'droid', 'all'].includes(permissions)) {
        return res.status(400).json({
          error: 'Invalid permissions value. Must be claude, gemini, openai, droid, or all'
        })
      }
      updates.permissions = permissions
    }

    // 处理模型限制字段
    if (enableModelRestriction !== undefined) {
      if (typeof enableModelRestriction !== 'boolean') {
        return res.status(400).json({ error: 'Enable model restriction must be a boolean' })
      }
      updates.enableModelRestriction = enableModelRestriction
    }

    if (restrictedModels !== undefined) {
      if (!Array.isArray(restrictedModels)) {
        return res.status(400).json({ error: 'Restricted models must be an array' })
      }
      updates.restrictedModels = restrictedModels
    }

    // 处理客户端限制字段
    if (enableClientRestriction !== undefined) {
      if (typeof enableClientRestriction !== 'boolean') {
        return res.status(400).json({ error: 'Enable client restriction must be a boolean' })
      }
      updates.enableClientRestriction = enableClientRestriction
    }

    if (allowedClients !== undefined) {
      if (!Array.isArray(allowedClients)) {
        return res.status(400).json({ error: 'Allowed clients must be an array' })
      }
      updates.allowedClients = allowedClients
    }

    // 处理过期时间字段
    if (expiresAt !== undefined) {
      if (expiresAt === null) {
        // null 表示永不过期
        updates.expiresAt = null
        updates.isActive = true
      } else {
        // 验证日期格式
        const expireDate = new Date(expiresAt)
        if (isNaN(expireDate.getTime())) {
          return res.status(400).json({ error: 'Invalid expiration date format' })
        }
        updates.expiresAt = expiresAt
        updates.isActive = expireDate > new Date() // 如果过期时间在当前时间之后，则设置为激活状态
      }
    }

    // 处理每日费用限制
    if (dailyCostLimit !== undefined && dailyCostLimit !== null && dailyCostLimit !== '') {
      const costLimit = Number(dailyCostLimit)
      if (isNaN(costLimit) || costLimit < 0) {
        return res.status(400).json({ error: 'Daily cost limit must be a non-negative number' })
      }
      updates.dailyCostLimit = costLimit
    }

    if (totalCostLimit !== undefined && totalCostLimit !== null && totalCostLimit !== '') {
      const costLimit = Number(totalCostLimit)
      if (isNaN(costLimit) || costLimit < 0) {
        return res.status(400).json({ error: 'Total cost limit must be a non-negative number' })
      }
      updates.totalCostLimit = costLimit
    }

    // 处理 Opus 周费用限制
    if (
      weeklyOpusCostLimit !== undefined &&
      weeklyOpusCostLimit !== null &&
      weeklyOpusCostLimit !== ''
    ) {
      const costLimit = Number(weeklyOpusCostLimit)
      // 明确验证非负数（0 表示禁用，负数无意义）
      if (isNaN(costLimit) || costLimit < 0) {
        return res
          .status(400)
          .json({ error: 'Weekly Opus cost limit must be a non-negative number' })
      }
      updates.weeklyOpusCostLimit = costLimit
    }

    // 处理标签
    if (tags !== undefined) {
      if (!Array.isArray(tags)) {
        return res.status(400).json({ error: 'Tags must be an array' })
      }
      if (tags.some((tag) => typeof tag !== 'string' || tag.trim().length === 0)) {
        return res.status(400).json({ error: 'All tags must be non-empty strings' })
      }
      updates.tags = tags
    }

    // 处理活跃/禁用状态状态, 放在过期处理后，以确保后续增加禁用key功能
    if (isActive !== undefined) {
      if (typeof isActive !== 'boolean') {
        return res.status(400).json({ error: 'isActive must be a boolean' })
      }
      updates.isActive = isActive
    }

    // 处理所有者变更
    if (ownerId !== undefined) {
      const userService = require('../services/userService')

      if (ownerId === 'admin') {
        // 分配给Admin
        updates.userId = ''
        updates.userUsername = ''
        updates.createdBy = 'admin'
      } else if (ownerId) {
        // 分配给用户
        try {
          const user = await userService.getUserById(ownerId, false)
          if (!user) {
            return res.status(400).json({ error: 'Invalid owner: User not found' })
          }
          if (!user.isActive) {
            return res.status(400).json({ error: 'Cannot assign to inactive user' })
          }

          // 设置新的所有者信息
          updates.userId = ownerId
          updates.userUsername = user.username
          updates.createdBy = user.username

          // 管理员重新分配时，不检查用户的API Key数量限制
          logger.info(`🔄 Admin reassigning API key ${keyId} to user ${user.username}`)
        } catch (error) {
          logger.error('Error fetching user for owner reassignment:', error)
          return res.status(400).json({ error: 'Invalid owner ID' })
        }
      } else {
        // 清空所有者（分配给Admin）
        updates.userId = ''
        updates.userUsername = ''
        updates.createdBy = 'admin'
      }
    }

    await apiKeyService.updateApiKey(keyId, updates)

    logger.success(`📝 Admin updated API key: ${keyId}`)
    return res.json({ success: true, message: 'API key updated successfully' })
  } catch (error) {
    logger.error('❌ Failed to update API key:', error)
    return res.status(500).json({ error: 'Failed to update API key', message: error.message })
  }
})

// 修改API Key过期时间（包括手动激活功能）
router.patch('/api-keys/:keyId/expiration', authenticateAdmin, async (req, res) => {
  try {
    const { keyId } = req.params
    const { expiresAt, activateNow } = req.body

    // 获取当前API Key信息
    const keyData = await redis.getApiKey(keyId)
    if (!keyData || Object.keys(keyData).length === 0) {
      return res.status(404).json({ error: 'API key not found' })
    }

    const updates = {}

    // 如果是激活操作（用于未激活的key）
    if (activateNow === true) {
      if (keyData.expirationMode === 'activation' && keyData.isActivated !== 'true') {
        const now = new Date()
        const activationDays = parseInt(keyData.activationDays || 30)
        const newExpiresAt = new Date(now.getTime() + activationDays * 24 * 60 * 60 * 1000)

        updates.isActivated = 'true'
        updates.activatedAt = now.toISOString()
        updates.expiresAt = newExpiresAt.toISOString()

        logger.success(
          `🔓 API key manually activated by admin: ${keyId} (${
            keyData.name
          }), expires at ${newExpiresAt.toISOString()}`
        )
      } else {
        return res.status(400).json({
          error: 'Cannot activate',
          message: 'Key is either already activated or not in activation mode'
        })
      }
    }

    // 如果提供了新的过期时间（但不是激活操作）
    if (expiresAt !== undefined && activateNow !== true) {
      // 验证过期时间格式
      if (expiresAt && isNaN(Date.parse(expiresAt))) {
        return res.status(400).json({ error: 'Invalid expiration date format' })
      }

      // 如果设置了过期时间，确保key是激活状态
      if (expiresAt) {
        updates.expiresAt = new Date(expiresAt).toISOString()
        // 如果之前是未激活状态，现在激活它
        if (keyData.isActivated !== 'true') {
          updates.isActivated = 'true'
          updates.activatedAt = new Date().toISOString()
        }
      } else {
        // 清除过期时间（永不过期）
        updates.expiresAt = ''
      }
    }

    if (Object.keys(updates).length === 0) {
      return res.status(400).json({ error: 'No valid updates provided' })
    }

    // 更新API Key
    await apiKeyService.updateApiKey(keyId, updates)

    logger.success(`📝 Updated API key expiration: ${keyId} (${keyData.name})`)
    return res.json({
      success: true,
      message: 'API key expiration updated successfully',
      updates
    })
  } catch (error) {
    logger.error('❌ Failed to update API key expiration:', error)
    return res.status(500).json({
      error: 'Failed to update API key expiration',
      message: error.message
    })
  }
})

// 批量删除API Keys（必须在 :keyId 路由之前定义）
router.delete('/api-keys/batch', authenticateAdmin, async (req, res) => {
  try {
    const { keyIds } = req.body

    // 调试信息
    logger.info(`🐛 Batch delete request body: ${JSON.stringify(req.body)}`)
    logger.info(`🐛 keyIds type: ${typeof keyIds}, value: ${JSON.stringify(keyIds)}`)

    // 参数验证
    if (!keyIds || !Array.isArray(keyIds) || keyIds.length === 0) {
      logger.warn(
        `🚨 Invalid keyIds: ${JSON.stringify({
          keyIds,
          type: typeof keyIds,
          isArray: Array.isArray(keyIds)
        })}`
      )
      return res.status(400).json({
        error: 'Invalid request',
        message: 'keyIds 必须是一个非空数组'
      })
    }

    if (keyIds.length > 100) {
      return res.status(400).json({
        error: 'Too many keys',
        message: '每次最多只能删除100个API Keys'
      })
    }

    // 验证keyIds格式
    const invalidKeys = keyIds.filter((id) => !id || typeof id !== 'string')
    if (invalidKeys.length > 0) {
      return res.status(400).json({
        error: 'Invalid key IDs',
        message: '包含无效的API Key ID'
      })
    }

    logger.info(
      `🗑️ Admin attempting batch delete of ${keyIds.length} API keys: ${JSON.stringify(keyIds)}`
    )

    const results = {
      successCount: 0,
      failedCount: 0,
      errors: []
    }

    // 逐个删除，记录成功和失败情况
    for (const keyId of keyIds) {
      try {
        // 检查API Key是否存在
        const apiKey = await redis.getApiKey(keyId)
        if (!apiKey || Object.keys(apiKey).length === 0) {
          results.failedCount++
          results.errors.push({ keyId, error: 'API Key 不存在' })
          continue
        }

        // 执行删除
        await apiKeyService.deleteApiKey(keyId)
        results.successCount++

        logger.success(`✅ Batch delete: API key ${keyId} deleted successfully`)
      } catch (error) {
        results.failedCount++
        results.errors.push({
          keyId,
          error: error.message || '删除失败'
        })

        logger.error(`❌ Batch delete failed for key ${keyId}:`, error)
      }
    }

    // 记录批量删除结果
    if (results.successCount > 0) {
      logger.success(
        `🎉 Batch delete completed: ${results.successCount} successful, ${results.failedCount} failed`
      )
    } else {
      logger.warn(
        `⚠️ Batch delete completed with no successful deletions: ${results.failedCount} failed`
      )
    }

    return res.json({
      success: true,
      message: `批量删除完成`,
      data: results
    })
  } catch (error) {
    logger.error('❌ Failed to batch delete API keys:', error)
    return res.status(500).json({
      error: 'Batch delete failed',
      message: error.message
    })
  }
})

// 删除单个API Key（必须在批量删除路由之后定义）
router.delete('/api-keys/:keyId', authenticateAdmin, async (req, res) => {
  try {
    const { keyId } = req.params

    await apiKeyService.deleteApiKey(keyId, req.admin.username, 'admin')

    logger.success(`🗑️ Admin deleted API key: ${keyId}`)
    return res.json({ success: true, message: 'API key deleted successfully' })
  } catch (error) {
    logger.error('❌ Failed to delete API key:', error)
    return res.status(500).json({ error: 'Failed to delete API key', message: error.message })
  }
})

// 📋 获取已删除的API Keys
router.get('/api-keys/deleted', authenticateAdmin, async (req, res) => {
  try {
    const deletedApiKeys = await apiKeyService.getAllApiKeys(true) // Include deleted
    const onlyDeleted = deletedApiKeys.filter((key) => key.isDeleted === 'true')

    // Add additional metadata for deleted keys
    const enrichedKeys = onlyDeleted.map((key) => ({
      ...key,
      isDeleted: key.isDeleted === 'true',
      deletedAt: key.deletedAt,
      deletedBy: key.deletedBy,
      deletedByType: key.deletedByType,
      canRestore: true // 已删除的API Key可以恢复
    }))

    logger.success(`📋 Admin retrieved ${enrichedKeys.length} deleted API keys`)
    return res.json({ success: true, apiKeys: enrichedKeys, total: enrichedKeys.length })
  } catch (error) {
    logger.error('❌ Failed to get deleted API keys:', error)
    return res
      .status(500)
      .json({ error: 'Failed to retrieve deleted API keys', message: error.message })
  }
})

// 🔄 恢复已删除的API Key
router.post('/api-keys/:keyId/restore', authenticateAdmin, async (req, res) => {
  try {
    const { keyId } = req.params
    const adminUsername = req.session?.admin?.username || 'unknown'

    // 调用服务层的恢复方法
    const result = await apiKeyService.restoreApiKey(keyId, adminUsername, 'admin')

    if (result.success) {
      logger.success(`✅ Admin ${adminUsername} restored API key: ${keyId}`)
      return res.json({
        success: true,
        message: 'API Key 已成功恢复',
        apiKey: result.apiKey
      })
    } else {
      return res.status(400).json({
        success: false,
        error: 'Failed to restore API key'
      })
    }
  } catch (error) {
    logger.error('❌ Failed to restore API key:', error)

    // 根据错误类型返回适当的响应
    if (error.message === 'API key not found') {
      return res.status(404).json({
        success: false,
        error: 'API Key 不存在'
      })
    } else if (error.message === 'API key is not deleted') {
      return res.status(400).json({
        success: false,
        error: '该 API Key 未被删除，无需恢复'
      })
    }

    return res.status(500).json({
      success: false,
      error: '恢复 API Key 失败',
      message: error.message
    })
  }
})

// 🗑️ 彻底删除API Key（物理删除）
router.delete('/api-keys/:keyId/permanent', authenticateAdmin, async (req, res) => {
  try {
    const { keyId } = req.params
    const adminUsername = req.session?.admin?.username || 'unknown'

    // 调用服务层的彻底删除方法
    const result = await apiKeyService.permanentDeleteApiKey(keyId)

    if (result.success) {
      logger.success(`🗑️ Admin ${adminUsername} permanently deleted API key: ${keyId}`)
      return res.json({
        success: true,
        message: 'API Key 已彻底删除'
      })
    }
  } catch (error) {
    logger.error('❌ Failed to permanently delete API key:', error)

    if (error.message === 'API key not found') {
      return res.status(404).json({
        success: false,
        error: 'API Key 不存在'
      })
    } else if (error.message === '只能彻底删除已经删除的API Key') {
      return res.status(400).json({
        success: false,
        error: '只能彻底删除已经删除的API Key'
      })
    }

    return res.status(500).json({
      success: false,
      error: '彻底删除 API Key 失败',
      message: error.message
    })
  }
})

// 🧹 清空所有已删除的API Keys
router.delete('/api-keys/deleted/clear-all', authenticateAdmin, async (req, res) => {
  try {
    const adminUsername = req.session?.admin?.username || 'unknown'

    // 调用服务层的清空方法
    const result = await apiKeyService.clearAllDeletedApiKeys()

    logger.success(
      `🧹 Admin ${adminUsername} cleared deleted API keys: ${result.successCount}/${result.total}`
    )

    return res.json({
      success: true,
      message: `成功清空 ${result.successCount} 个已删除的 API Keys`,
      details: {
        total: result.total,
        successCount: result.successCount,
        failedCount: result.failedCount,
        errors: result.errors
      }
    })
  } catch (error) {
    logger.error('❌ Failed to clear all deleted API keys:', error)
    return res.status(500).json({
      success: false,
      error: '清空已删除的 API Keys 失败',
      message: error.message
    })
  }
})

// 👥 账户分组管理

// 创建账户分组
router.post('/account-groups', authenticateAdmin, async (req, res) => {
  try {
    const { name, platform, description } = req.body

    const group = await accountGroupService.createGroup({
      name,
      platform,
      description
    })

    return res.json({ success: true, data: group })
  } catch (error) {
    logger.error('❌ Failed to create account group:', error)
    return res.status(400).json({ error: error.message })
  }
})

// 获取所有分组
router.get('/account-groups', authenticateAdmin, async (req, res) => {
  try {
    const { platform } = req.query
    const groups = await accountGroupService.getAllGroups(platform)
    return res.json({ success: true, data: groups })
  } catch (error) {
    logger.error('❌ Failed to get account groups:', error)
    return res.status(500).json({ error: error.message })
  }
})

// 获取分组详情
router.get('/account-groups/:groupId', authenticateAdmin, async (req, res) => {
  try {
    const { groupId } = req.params
    const group = await accountGroupService.getGroup(groupId)

    if (!group) {
      return res.status(404).json({ error: '分组不存在' })
    }

    return res.json({ success: true, data: group })
  } catch (error) {
    logger.error('❌ Failed to get account group:', error)
    return res.status(500).json({ error: error.message })
  }
})

// 更新分组
router.put('/account-groups/:groupId', authenticateAdmin, async (req, res) => {
  try {
    const { groupId } = req.params
    const updates = req.body

    const updatedGroup = await accountGroupService.updateGroup(groupId, updates)
    return res.json({ success: true, data: updatedGroup })
  } catch (error) {
    logger.error('❌ Failed to update account group:', error)
    return res.status(400).json({ error: error.message })
  }
})

// 删除分组
router.delete('/account-groups/:groupId', authenticateAdmin, async (req, res) => {
  try {
    const { groupId } = req.params
    await accountGroupService.deleteGroup(groupId)
    return res.json({ success: true, message: '分组删除成功' })
  } catch (error) {
    logger.error('❌ Failed to delete account group:', error)
    return res.status(400).json({ error: error.message })
  }
})

// 获取分组成员
router.get('/account-groups/:groupId/members', authenticateAdmin, async (req, res) => {
  try {
    const { groupId } = req.params
    const group = await accountGroupService.getGroup(groupId)

    if (!group) {
      return res.status(404).json({ error: '分组不存在' })
    }

    const memberIds = await accountGroupService.getGroupMembers(groupId)

    // 获取成员详细信息
    const members = []
    for (const memberId of memberIds) {
      // 根据分组平台优先查找对应账户
      let account = null
      switch (group.platform) {
        case 'droid':
          account = await droidAccountService.getAccount(memberId)
          break
        case 'gemini':
          account = await geminiAccountService.getAccount(memberId)
          break
        case 'openai':
          account = await openaiAccountService.getAccount(memberId)
          break
        case 'claude':
        default:
          account = await claudeAccountService.getAccount(memberId)
          if (!account) {
            account = await claudeConsoleAccountService.getAccount(memberId)
          }
          break
      }

      // 兼容旧数据：若按平台未找到，则继续尝试其他平台
      if (!account) {
        account = await claudeAccountService.getAccount(memberId)
      }
      if (!account) {
        account = await claudeConsoleAccountService.getAccount(memberId)
      }
      if (!account) {
        account = await geminiAccountService.getAccount(memberId)
      }
      if (!account) {
        account = await openaiAccountService.getAccount(memberId)
      }
      if (!account && group.platform !== 'droid') {
        account = await droidAccountService.getAccount(memberId)
      }

      if (account) {
        members.push(account)
      }
    }

    return res.json({ success: true, data: members })
  } catch (error) {
    logger.error('❌ Failed to get group members:', error)
    return res.status(500).json({ error: error.message })
  }
})

// 🏢 Claude 账户管理

// 生成OAuth授权URL
router.post('/claude-accounts/generate-auth-url', authenticateAdmin, async (req, res) => {
  try {
    const { proxy } = req.body // 接收代理配置
    const oauthParams = await oauthHelper.generateOAuthParams()

    // 将codeVerifier和state临时存储到Redis，用于后续验证
    const sessionId = require('crypto').randomUUID()
    await redis.setOAuthSession(sessionId, {
      codeVerifier: oauthParams.codeVerifier,
      state: oauthParams.state,
      codeChallenge: oauthParams.codeChallenge,
      proxy: proxy || null, // 存储代理配置
      createdAt: new Date().toISOString(),
      expiresAt: new Date(Date.now() + 10 * 60 * 1000).toISOString() // 10分钟过期
    })

    logger.success('🔗 Generated OAuth authorization URL with proxy support')
    return res.json({
      success: true,
      data: {
        authUrl: oauthParams.authUrl,
        sessionId,
        instructions: [
          '1. 复制上面的链接到浏览器中打开',
          '2. 登录您的 Anthropic 账户',
          '3. 同意应用权限',
          '4. 复制浏览器地址栏中的完整 URL',
          '5. 在添加账户表单中粘贴完整的回调 URL 和授权码'
        ]
      }
    })
  } catch (error) {
    logger.error('❌ Failed to generate OAuth URL:', error)
    return res.status(500).json({ error: 'Failed to generate OAuth URL', message: error.message })
  }
})

// 验证授权码并获取token
router.post('/claude-accounts/exchange-code', authenticateAdmin, async (req, res) => {
  try {
    const { sessionId, authorizationCode, callbackUrl } = req.body

    if (!sessionId || (!authorizationCode && !callbackUrl)) {
      return res
        .status(400)
        .json({ error: 'Session ID and authorization code (or callback URL) are required' })
    }

    // 从Redis获取OAuth会话信息
    const oauthSession = await redis.getOAuthSession(sessionId)
    if (!oauthSession) {
      return res.status(400).json({ error: 'Invalid or expired OAuth session' })
    }

    // 检查会话是否过期
    if (new Date() > new Date(oauthSession.expiresAt)) {
      await redis.deleteOAuthSession(sessionId)
      return res
        .status(400)
        .json({ error: 'OAuth session has expired, please generate a new authorization URL' })
    }

    // 统一处理授权码输入（可能是直接的code或完整的回调URL）
    let finalAuthCode
    const inputValue = callbackUrl || authorizationCode

    try {
      finalAuthCode = oauthHelper.parseCallbackUrl(inputValue)
    } catch (parseError) {
      return res
        .status(400)
        .json({ error: 'Failed to parse authorization input', message: parseError.message })
    }

    // 交换访问令牌
    const tokenData = await oauthHelper.exchangeCodeForTokens(
      finalAuthCode,
      oauthSession.codeVerifier,
      oauthSession.state,
      oauthSession.proxy // 传递代理配置
    )

    // 清理OAuth会话
    await redis.deleteOAuthSession(sessionId)

    logger.success('🎉 Successfully exchanged authorization code for tokens')
    return res.json({
      success: true,
      data: {
        claudeAiOauth: tokenData
      }
    })
  } catch (error) {
    logger.error('❌ Failed to exchange authorization code:', {
      error: error.message,
      sessionId: req.body.sessionId,
      // 不记录完整的授权码，只记录长度和前几个字符
      codeLength: req.body.callbackUrl
        ? req.body.callbackUrl.length
        : req.body.authorizationCode
          ? req.body.authorizationCode.length
          : 0,
      codePrefix: req.body.callbackUrl
        ? `${req.body.callbackUrl.substring(0, 10)}...`
        : req.body.authorizationCode
          ? `${req.body.authorizationCode.substring(0, 10)}...`
          : 'N/A'
    })
    return res
      .status(500)
      .json({ error: 'Failed to exchange authorization code', message: error.message })
  }
})

// 生成Claude setup-token授权URL
router.post('/claude-accounts/generate-setup-token-url', authenticateAdmin, async (req, res) => {
  try {
    const { proxy } = req.body // 接收代理配置
    const setupTokenParams = await oauthHelper.generateSetupTokenParams()

    // 将codeVerifier和state临时存储到Redis，用于后续验证
    const sessionId = require('crypto').randomUUID()
    await redis.setOAuthSession(sessionId, {
      type: 'setup-token', // 标记为setup-token类型
      codeVerifier: setupTokenParams.codeVerifier,
      state: setupTokenParams.state,
      codeChallenge: setupTokenParams.codeChallenge,
      proxy: proxy || null, // 存储代理配置
      createdAt: new Date().toISOString(),
      expiresAt: new Date(Date.now() + 10 * 60 * 1000).toISOString() // 10分钟过期
    })

    logger.success('🔗 Generated Setup Token authorization URL with proxy support')
    return res.json({
      success: true,
      data: {
        authUrl: setupTokenParams.authUrl,
        sessionId,
        instructions: [
          '1. 复制上面的链接到浏览器中打开',
          '2. 登录您的 Claude 账户并授权 Claude Code',
          '3. 完成授权后，从返回页面复制 Authorization Code',
          '4. 在添加账户表单中粘贴 Authorization Code'
        ]
      }
    })
  } catch (error) {
    logger.error('❌ Failed to generate Setup Token URL:', error)
    return res
      .status(500)
      .json({ error: 'Failed to generate Setup Token URL', message: error.message })
  }
})

// 验证setup-token授权码并获取token
router.post('/claude-accounts/exchange-setup-token-code', authenticateAdmin, async (req, res) => {
  try {
    const { sessionId, authorizationCode, callbackUrl } = req.body

    if (!sessionId || (!authorizationCode && !callbackUrl)) {
      return res
        .status(400)
        .json({ error: 'Session ID and authorization code (or callback URL) are required' })
    }

    // 从Redis获取OAuth会话信息
    const oauthSession = await redis.getOAuthSession(sessionId)
    if (!oauthSession) {
      return res.status(400).json({ error: 'Invalid or expired OAuth session' })
    }

    // 检查是否是setup-token类型
    if (oauthSession.type !== 'setup-token') {
      return res.status(400).json({ error: 'Invalid session type for setup token exchange' })
    }

    // 检查会话是否过期
    if (new Date() > new Date(oauthSession.expiresAt)) {
      await redis.deleteOAuthSession(sessionId)
      return res
        .status(400)
        .json({ error: 'OAuth session has expired, please generate a new authorization URL' })
    }

    // 统一处理授权码输入（可能是直接的code或完整的回调URL）
    let finalAuthCode
    const inputValue = callbackUrl || authorizationCode

    try {
      finalAuthCode = oauthHelper.parseCallbackUrl(inputValue)
    } catch (parseError) {
      return res
        .status(400)
        .json({ error: 'Failed to parse authorization input', message: parseError.message })
    }

    // 交换Setup Token
    const tokenData = await oauthHelper.exchangeSetupTokenCode(
      finalAuthCode,
      oauthSession.codeVerifier,
      oauthSession.state,
      oauthSession.proxy // 传递代理配置
    )

    // 清理OAuth会话
    await redis.deleteOAuthSession(sessionId)

    logger.success('🎉 Successfully exchanged setup token authorization code for tokens')
    return res.json({
      success: true,
      data: {
        claudeAiOauth: tokenData
      }
    })
  } catch (error) {
    logger.error('❌ Failed to exchange setup token authorization code:', {
      error: error.message,
      sessionId: req.body.sessionId,
      // 不记录完整的授权码，只记录长度和前几个字符
      codeLength: req.body.callbackUrl
        ? req.body.callbackUrl.length
        : req.body.authorizationCode
          ? req.body.authorizationCode.length
          : 0,
      codePrefix: req.body.callbackUrl
        ? `${req.body.callbackUrl.substring(0, 10)}...`
        : req.body.authorizationCode
          ? `${req.body.authorizationCode.substring(0, 10)}...`
          : 'N/A'
    })
    return res
      .status(500)
      .json({ error: 'Failed to exchange setup token authorization code', message: error.message })
  }
})

// 获取所有Claude账户
router.get('/claude-accounts', authenticateAdmin, async (req, res) => {
  try {
    const { platform, groupId } = req.query
    let accounts = await claudeAccountService.getAllAccounts()

    // 根据查询参数进行筛选
    if (platform && platform !== 'all' && platform !== 'claude') {
      // 如果指定了其他平台，返回空数组
      accounts = []
    }

    // 如果指定了分组筛选
    if (groupId && groupId !== 'all') {
      if (groupId === 'ungrouped') {
        // 筛选未分组账户
        const filteredAccounts = []
        for (const account of accounts) {
          const groups = await accountGroupService.getAccountGroups(account.id)
          if (!groups || groups.length === 0) {
            filteredAccounts.push(account)
          }
        }
        accounts = filteredAccounts
      } else {
        // 筛选特定分组的账户
        const groupMembers = await accountGroupService.getGroupMembers(groupId)
        accounts = accounts.filter((account) => groupMembers.includes(account.id))
      }
    }

    // 为每个账户添加使用统计信息
    const accountsWithStats = await Promise.all(
      accounts.map(async (account) => {
        try {
          const usageStats = await redis.getAccountUsageStats(account.id, 'openai')
          const groupInfos = await accountGroupService.getAccountGroups(account.id)

          // 获取会话窗口使用统计（仅对有活跃窗口的账户）
          let sessionWindowUsage = null
          if (account.sessionWindow && account.sessionWindow.hasActiveWindow) {
            const windowUsage = await redis.getAccountSessionWindowUsage(
              account.id,
              account.sessionWindow.windowStart,
              account.sessionWindow.windowEnd
            )

            // 计算会话窗口的总费用
            let totalCost = 0
            const modelCosts = {}

            for (const [modelName, usage] of Object.entries(windowUsage.modelUsage)) {
              const usageData = {
                input_tokens: usage.inputTokens,
                output_tokens: usage.outputTokens,
                cache_creation_input_tokens: usage.cacheCreateTokens,
                cache_read_input_tokens: usage.cacheReadTokens
              }

              logger.debug(`💰 Calculating cost for model ${modelName}:`, JSON.stringify(usageData))
              const costResult = CostCalculator.calculateCost(usageData, modelName)
              logger.debug(`💰 Cost result for ${modelName}: total=${costResult.costs.total}`)

              modelCosts[modelName] = {
                ...usage,
                cost: costResult.costs.total
              }
              totalCost += costResult.costs.total
            }

            sessionWindowUsage = {
              totalTokens: windowUsage.totalAllTokens,
              totalRequests: windowUsage.totalRequests,
              totalCost,
              modelUsage: modelCosts
            }
          }

          return {
            ...account,
            // 转换schedulable为布尔值
            schedulable: account.schedulable === 'true' || account.schedulable === true,
            groupInfos,
            usage: {
              daily: usageStats.daily,
              total: usageStats.total,
              averages: usageStats.averages,
              sessionWindow: sessionWindowUsage
            }
          }
        } catch (statsError) {
          logger.warn(`⚠️ Failed to get usage stats for account ${account.id}:`, statsError.message)
          // 如果获取统计失败，返回空统计
          try {
            const groupInfos = await accountGroupService.getAccountGroups(account.id)
            return {
              ...account,
              groupInfos,
              usage: {
                daily: { tokens: 0, requests: 0, allTokens: 0 },
                total: { tokens: 0, requests: 0, allTokens: 0 },
                averages: { rpm: 0, tpm: 0 },
                sessionWindow: null
              }
            }
          } catch (groupError) {
            logger.warn(
              `⚠️ Failed to get group info for account ${account.id}:`,
              groupError.message
            )
            return {
              ...account,
              groupInfos: [],
              usage: {
                daily: { tokens: 0, requests: 0, allTokens: 0 },
                total: { tokens: 0, requests: 0, allTokens: 0 },
                averages: { rpm: 0, tpm: 0 },
                sessionWindow: null
              }
            }
          }
        }
      })
    )

    return res.json({ success: true, data: accountsWithStats })
  } catch (error) {
    logger.error('❌ Failed to get Claude accounts:', error)
    return res.status(500).json({ error: 'Failed to get Claude accounts', message: error.message })
  }
})

// 批量获取 Claude 账户的 OAuth Usage 数据
router.get('/claude-accounts/usage', authenticateAdmin, async (req, res) => {
  try {
    const accounts = await redis.getAllClaudeAccounts()
<<<<<<< HEAD
=======
    const now = Date.now()
    const usageCacheTtlMs = 300 * 1000
>>>>>>> f513be43

    // 批量并发获取所有活跃 OAuth 账户的 Usage
    const usagePromises = accounts.map(async (account) => {
      // 检查是否为 OAuth 账户：scopes 包含 OAuth 相关权限
      const scopes = account.scopes && account.scopes.trim() ? account.scopes.split(' ') : []
      const isOAuth = scopes.includes('user:profile') && scopes.includes('user:inference')

      // 仅为 OAuth 授权的活跃账户调用 usage API
      if (
        isOAuth &&
        account.isActive === 'true' &&
        account.accessToken &&
        account.status === 'active'
      ) {
<<<<<<< HEAD
=======
        // 若快照在 300 秒内更新，直接使用缓存避免频繁请求
        const cachedUsage = claudeAccountService.buildClaudeUsageSnapshot(account)
        const lastUpdatedAt = account.claudeUsageUpdatedAt
          ? new Date(account.claudeUsageUpdatedAt).getTime()
          : 0
        const isCacheFresh = cachedUsage && lastUpdatedAt && now - lastUpdatedAt < usageCacheTtlMs
        if (isCacheFresh) {
          return {
            accountId: account.id,
            claudeUsage: cachedUsage
          }
        }

>>>>>>> f513be43
        try {
          const usageData = await claudeAccountService.fetchOAuthUsage(account.id)
          if (usageData) {
            await claudeAccountService.updateClaudeUsageSnapshot(account.id, usageData)
          }
          // 重新读取更新后的数据
          const updatedAccount = await redis.getClaudeAccount(account.id)
          return {
            accountId: account.id,
            claudeUsage: claudeAccountService.buildClaudeUsageSnapshot(updatedAccount)
          }
        } catch (error) {
          logger.debug(`Failed to fetch OAuth usage for ${account.id}:`, error.message)
          return { accountId: account.id, claudeUsage: null }
        }
      }
      // Setup Token 账户不调用 usage API，直接返回 null
      return { accountId: account.id, claudeUsage: null }
    })

    const results = await Promise.allSettled(usagePromises)

    // 转换为 { accountId: usage } 映射
    const usageMap = {}
    results.forEach((result) => {
      if (result.status === 'fulfilled' && result.value) {
        usageMap[result.value.accountId] = result.value.claudeUsage
      }
    })

    res.json({ success: true, data: usageMap })
  } catch (error) {
    logger.error('❌ Failed to fetch Claude accounts usage:', error)
    res.status(500).json({ error: 'Failed to fetch usage data', message: error.message })
  }
})

// 创建新的Claude账户
router.post('/claude-accounts', authenticateAdmin, async (req, res) => {
  try {
    const {
      name,
      description,
      email,
      password,
      refreshToken,
      claudeAiOauth,
      proxy,
      accountType,
      platform = 'claude',
      priority,
      groupId,
      groupIds,
      autoStopOnWarning,
      useUnifiedUserAgent,
      banMode,
      useUnifiedClientId,
      unifiedClientId,
      expiresAt
    } = req.body

    if (!name) {
      return res.status(400).json({ error: 'Name is required' })
    }

    // 验证accountType的有效性
    if (accountType && !['shared', 'dedicated', 'group'].includes(accountType)) {
      return res
        .status(400)
        .json({ error: 'Invalid account type. Must be "shared", "dedicated" or "group"' })
    }

    // 如果是分组类型，验证groupId或groupIds
    if (accountType === 'group' && !groupId && (!groupIds || groupIds.length === 0)) {
      return res
        .status(400)
        .json({ error: 'Group ID or Group IDs are required for group type accounts' })
    }

    // 验证priority的有效性
    if (
      priority !== undefined &&
      (typeof priority !== 'number' || priority < 1 || priority > 100)
    ) {
      return res.status(400).json({ error: 'Priority must be a number between 1 and 100' })
    }

    const newAccount = await claudeAccountService.createAccount({
      name,
      description,
      email,
      password,
      refreshToken,
      claudeAiOauth,
      proxy,
      accountType: accountType || 'shared', // 默认为共享类型
      platform,
      priority: priority || 50, // 默认优先级为50
      autoStopOnWarning: autoStopOnWarning === true, // 默认为false
      useUnifiedUserAgent: useUnifiedUserAgent === true, // 默认为false
      banMode: banMode === true, // 封号模式，默认为false
      useUnifiedClientId: useUnifiedClientId === true, // 默认为false
      unifiedClientId: unifiedClientId || '', // 统一的客户端标识
      expiresAt: expiresAt || null // 账户订阅到期时间
    })

    // 如果是分组类型，将账户添加到分组
    if (accountType === 'group') {
      if (groupIds && groupIds.length > 0) {
        // 使用多分组设置
        await accountGroupService.setAccountGroups(newAccount.id, groupIds, newAccount.platform)
      } else if (groupId) {
        // 兼容单分组模式
        await accountGroupService.addAccountToGroup(newAccount.id, groupId, newAccount.platform)
      }
    }

    logger.success(`🏢 Admin created new Claude account: ${name} (${accountType || 'shared'})`)
    return res.json({ success: true, data: newAccount })
  } catch (error) {
    logger.error('❌ Failed to create Claude account:', error)
    return res
      .status(500)
      .json({ error: 'Failed to create Claude account', message: error.message })
  }
})

// 更新Claude账户
router.put('/claude-accounts/:accountId', authenticateAdmin, async (req, res) => {
  try {
    const { accountId } = req.params
    const updates = req.body

    // 验证priority的有效性
    if (
      updates.priority !== undefined &&
      (typeof updates.priority !== 'number' || updates.priority < 1 || updates.priority > 100)
    ) {
      return res.status(400).json({ error: 'Priority must be a number between 1 and 100' })
    }

    // 验证accountType的有效性
    if (updates.accountType && !['shared', 'dedicated', 'group'].includes(updates.accountType)) {
      return res
        .status(400)
        .json({ error: 'Invalid account type. Must be "shared", "dedicated" or "group"' })
    }

    // 如果更新为分组类型，验证groupId或groupIds
    if (
      updates.accountType === 'group' &&
      !updates.groupId &&
      (!updates.groupIds || updates.groupIds.length === 0)
    ) {
      return res
        .status(400)
        .json({ error: 'Group ID or Group IDs are required for group type accounts' })
    }

    // 获取账户当前信息以处理分组变更
    const currentAccount = await claudeAccountService.getAccount(accountId)
    if (!currentAccount) {
      return res.status(404).json({ error: 'Account not found' })
    }

    // 处理分组的变更
    if (updates.accountType !== undefined) {
      // 如果之前是分组类型，需要从所有分组中移除
      if (currentAccount.accountType === 'group') {
        await accountGroupService.removeAccountFromAllGroups(accountId)
      }

      // 如果新类型是分组，添加到新分组
      if (updates.accountType === 'group') {
        // 处理多分组/单分组的兼容性
        if (Object.prototype.hasOwnProperty.call(updates, 'groupIds')) {
          if (updates.groupIds && updates.groupIds.length > 0) {
            // 使用多分组设置
            await accountGroupService.setAccountGroups(accountId, updates.groupIds, 'claude')
          } else {
            // groupIds 为空数组，从所有分组中移除
            await accountGroupService.removeAccountFromAllGroups(accountId)
          }
        } else if (updates.groupId) {
          // 兼容单分组模式
          await accountGroupService.addAccountToGroup(accountId, updates.groupId, 'claude')
        }
      }
    }

    // 映射字段名：前端的expiresAt -> 后端的subscriptionExpiresAt
    const mappedUpdates = { ...updates }
    if ('expiresAt' in mappedUpdates) {
      mappedUpdates.subscriptionExpiresAt = mappedUpdates.expiresAt
      delete mappedUpdates.expiresAt
    }

    await claudeAccountService.updateAccount(accountId, mappedUpdates)

    logger.success(`📝 Admin updated Claude account: ${accountId}`)
    return res.json({ success: true, message: 'Claude account updated successfully' })
  } catch (error) {
    logger.error('❌ Failed to update Claude account:', error)
    return res
      .status(500)
      .json({ error: 'Failed to update Claude account', message: error.message })
  }
})

// 删除Claude账户
router.delete('/claude-accounts/:accountId', authenticateAdmin, async (req, res) => {
  try {
    const { accountId } = req.params

    // 自动解绑所有绑定的 API Keys
    const unboundCount = await apiKeyService.unbindAccountFromAllKeys(accountId, 'claude')

    // 获取账户信息以检查是否在分组中
    const account = await claudeAccountService.getAccount(accountId)
    if (account && account.accountType === 'group') {
      const groups = await accountGroupService.getAccountGroups(accountId)
      for (const group of groups) {
        await accountGroupService.removeAccountFromGroup(accountId, group.id)
      }
    }

    await claudeAccountService.deleteAccount(accountId)

    let message = 'Claude账号已成功删除'
    if (unboundCount > 0) {
      message += `，${unboundCount} 个 API Key 已切换为共享池模式`
    }

    logger.success(`🗑️ Admin deleted Claude account: ${accountId}, unbound ${unboundCount} keys`)
    return res.json({
      success: true,
      message,
      unboundKeys: unboundCount
    })
  } catch (error) {
    logger.error('❌ Failed to delete Claude account:', error)
    return res
      .status(500)
      .json({ error: 'Failed to delete Claude account', message: error.message })
  }
})

// 更新单个Claude账户的Profile信息
router.post('/claude-accounts/:accountId/update-profile', authenticateAdmin, async (req, res) => {
  try {
    const { accountId } = req.params

    const profileInfo = await claudeAccountService.fetchAndUpdateAccountProfile(accountId)

    logger.success(`✅ Updated profile for Claude account: ${accountId}`)
    return res.json({
      success: true,
      message: 'Account profile updated successfully',
      data: profileInfo
    })
  } catch (error) {
    logger.error('❌ Failed to update account profile:', error)
    return res
      .status(500)
      .json({ error: 'Failed to update account profile', message: error.message })
  }
})

// 批量更新所有Claude账户的Profile信息
router.post('/claude-accounts/update-all-profiles', authenticateAdmin, async (req, res) => {
  try {
    const result = await claudeAccountService.updateAllAccountProfiles()

    logger.success('✅ Batch profile update completed')
    return res.json({
      success: true,
      message: 'Batch profile update completed',
      data: result
    })
  } catch (error) {
    logger.error('❌ Failed to update all account profiles:', error)
    return res
      .status(500)
      .json({ error: 'Failed to update all account profiles', message: error.message })
  }
})

// 刷新Claude账户token
router.post('/claude-accounts/:accountId/refresh', authenticateAdmin, async (req, res) => {
  try {
    const { accountId } = req.params

    const result = await claudeAccountService.refreshAccountToken(accountId)

    logger.success(`🔄 Admin refreshed token for Claude account: ${accountId}`)
    return res.json({ success: true, data: result })
  } catch (error) {
    logger.error('❌ Failed to refresh Claude account token:', error)
    return res.status(500).json({ error: 'Failed to refresh token', message: error.message })
  }
})

// 重置Claude账户状态（清除所有异常状态）
router.post('/claude-accounts/:accountId/reset-status', authenticateAdmin, async (req, res) => {
  try {
    const { accountId } = req.params

    const result = await claudeAccountService.resetAccountStatus(accountId)

    logger.success(`✅ Admin reset status for Claude account: ${accountId}`)
    return res.json({ success: true, data: result })
  } catch (error) {
    logger.error('❌ Failed to reset Claude account status:', error)
    return res.status(500).json({ error: 'Failed to reset status', message: error.message })
  }
})

// 切换Claude账户调度状态
router.put(
  '/claude-accounts/:accountId/toggle-schedulable',
  authenticateAdmin,
  async (req, res) => {
    try {
      const { accountId } = req.params

      const accounts = await claudeAccountService.getAllAccounts()
      const account = accounts.find((acc) => acc.id === accountId)

      if (!account) {
        return res.status(404).json({ error: 'Account not found' })
      }

      const newSchedulable = !account.schedulable
      await claudeAccountService.updateAccount(accountId, { schedulable: newSchedulable })

      // 如果账号被禁用，发送webhook通知
      if (!newSchedulable) {
        await webhookNotifier.sendAccountAnomalyNotification({
          accountId: account.id,
          accountName: account.name || account.claudeAiOauth?.email || 'Claude Account',
          platform: 'claude-oauth',
          status: 'disabled',
          errorCode: 'CLAUDE_OAUTH_MANUALLY_DISABLED',
          reason: '账号已被管理员手动禁用调度',
          timestamp: new Date().toISOString()
        })
      }

      logger.success(
        `🔄 Admin toggled Claude account schedulable status: ${accountId} -> ${
          newSchedulable ? 'schedulable' : 'not schedulable'
        }`
      )
      return res.json({ success: true, schedulable: newSchedulable })
    } catch (error) {
      logger.error('❌ Failed to toggle Claude account schedulable status:', error)
      return res
        .status(500)
        .json({ error: 'Failed to toggle schedulable status', message: error.message })
    }
  }
)

// 🎮 Claude Console 账户管理

// 获取所有Claude Console账户
router.get('/claude-console-accounts', authenticateAdmin, async (req, res) => {
  try {
    const { platform, groupId } = req.query
    let accounts = await claudeConsoleAccountService.getAllAccounts()

    // 根据查询参数进行筛选
    if (platform && platform !== 'all' && platform !== 'claude-console') {
      // 如果指定了其他平台，返回空数组
      accounts = []
    }

    // 如果指定了分组筛选
    if (groupId && groupId !== 'all') {
      if (groupId === 'ungrouped') {
        // 筛选未分组账户
        const filteredAccounts = []
        for (const account of accounts) {
          const groups = await accountGroupService.getAccountGroups(account.id)
          if (!groups || groups.length === 0) {
            filteredAccounts.push(account)
          }
        }
        accounts = filteredAccounts
      } else {
        // 筛选特定分组的账户
        const groupMembers = await accountGroupService.getGroupMembers(groupId)
        accounts = accounts.filter((account) => groupMembers.includes(account.id))
      }
    }

    // 为每个账户添加使用统计信息
    const accountsWithStats = await Promise.all(
      accounts.map(async (account) => {
        try {
          const usageStats = await redis.getAccountUsageStats(account.id, 'openai')
          const groupInfos = await accountGroupService.getAccountGroups(account.id)

          return {
            ...account,
            // 转换schedulable为布尔值
            schedulable: account.schedulable === 'true' || account.schedulable === true,
            groupInfos,
            usage: {
              daily: usageStats.daily,
              total: usageStats.total,
              averages: usageStats.averages
            }
          }
        } catch (statsError) {
          logger.warn(
            `⚠️ Failed to get usage stats for Claude Console account ${account.id}:`,
            statsError.message
          )
          try {
            const groupInfos = await accountGroupService.getAccountGroups(account.id)
            return {
              ...account,
              // 转换schedulable为布尔值
              schedulable: account.schedulable === 'true' || account.schedulable === true,
              groupInfos,
              usage: {
                daily: { tokens: 0, requests: 0, allTokens: 0 },
                total: { tokens: 0, requests: 0, allTokens: 0 },
                averages: { rpm: 0, tpm: 0 }
              }
            }
          } catch (groupError) {
            logger.warn(
              `⚠️ Failed to get group info for Claude Console account ${account.id}:`,
              groupError.message
            )
            return {
              ...account,
              groupInfos: [],
              usage: {
                daily: { tokens: 0, requests: 0, allTokens: 0 },
                total: { tokens: 0, requests: 0, allTokens: 0 },
                averages: { rpm: 0, tpm: 0 }
              }
            }
          }
        }
      })
    )

    return res.json({ success: true, data: accountsWithStats })
  } catch (error) {
    logger.error('❌ Failed to get Claude Console accounts:', error)
    return res
      .status(500)
      .json({ error: 'Failed to get Claude Console accounts', message: error.message })
  }
})

// 创建新的Claude Console账户
router.post('/claude-console-accounts', authenticateAdmin, async (req, res) => {
  try {
    const {
      name,
      description,
      apiUrl,
      apiKey,
      priority,
      supportedModels,
      userAgent,
      rateLimitDuration,
      proxy,
      accountType,
      groupId,
      dailyQuota,
      quotaResetTime
    } = req.body

    if (!name || !apiUrl || !apiKey) {
      return res.status(400).json({ error: 'Name, API URL and API Key are required' })
    }

    // 验证priority的有效性（1-100）
    if (priority !== undefined && (priority < 1 || priority > 100)) {
      return res.status(400).json({ error: 'Priority must be between 1 and 100' })
    }

    // 验证accountType的有效性
    if (accountType && !['shared', 'dedicated', 'group'].includes(accountType)) {
      return res
        .status(400)
        .json({ error: 'Invalid account type. Must be "shared", "dedicated" or "group"' })
    }

    // 如果是分组类型，验证groupId
    if (accountType === 'group' && !groupId) {
      return res.status(400).json({ error: 'Group ID is required for group type accounts' })
    }

    const newAccount = await claudeConsoleAccountService.createAccount({
      name,
      description,
      apiUrl,
      apiKey,
      priority: priority || 50,
      supportedModels: supportedModels || [],
      userAgent,
      rateLimitDuration:
        rateLimitDuration !== undefined && rateLimitDuration !== null ? rateLimitDuration : 60,
      proxy,
      accountType: accountType || 'shared',
      dailyQuota: dailyQuota || 0,
      quotaResetTime: quotaResetTime || '00:00'
    })

    // 如果是分组类型，将账户添加到分组（CCR 归属 Claude 平台分组）
    if (accountType === 'group' && groupId) {
      await accountGroupService.addAccountToGroup(newAccount.id, groupId, 'claude')
    }

    logger.success(`🎮 Admin created Claude Console account: ${name}`)
    return res.json({ success: true, data: newAccount })
  } catch (error) {
    logger.error('❌ Failed to create Claude Console account:', error)
    return res
      .status(500)
      .json({ error: 'Failed to create Claude Console account', message: error.message })
  }
})

// 更新Claude Console账户
router.put('/claude-console-accounts/:accountId', authenticateAdmin, async (req, res) => {
  try {
    const { accountId } = req.params
    const updates = req.body

    // 验证priority的有效性（1-100）
    if (updates.priority !== undefined && (updates.priority < 1 || updates.priority > 100)) {
      return res.status(400).json({ error: 'Priority must be between 1 and 100' })
    }

    // 验证accountType的有效性
    if (updates.accountType && !['shared', 'dedicated', 'group'].includes(updates.accountType)) {
      return res
        .status(400)
        .json({ error: 'Invalid account type. Must be "shared", "dedicated" or "group"' })
    }

    // 如果更新为分组类型，验证groupId
    if (updates.accountType === 'group' && !updates.groupId) {
      return res.status(400).json({ error: 'Group ID is required for group type accounts' })
    }

    // 获取账户当前信息以处理分组变更
    const currentAccount = await claudeConsoleAccountService.getAccount(accountId)
    if (!currentAccount) {
      return res.status(404).json({ error: 'Account not found' })
    }

    // 处理分组的变更
    if (updates.accountType !== undefined) {
      // 如果之前是分组类型，需要从所有分组中移除
      if (currentAccount.accountType === 'group') {
        const oldGroups = await accountGroupService.getAccountGroups(accountId)
        for (const oldGroup of oldGroups) {
          await accountGroupService.removeAccountFromGroup(accountId, oldGroup.id)
        }
      }
      // 如果新类型是分组，处理多分组支持
      if (updates.accountType === 'group') {
        if (Object.prototype.hasOwnProperty.call(updates, 'groupIds')) {
          // 如果明确提供了 groupIds 参数（包括空数组）
          if (updates.groupIds && updates.groupIds.length > 0) {
            // 设置新的多分组
            await accountGroupService.setAccountGroups(accountId, updates.groupIds, 'claude')
          } else {
            // groupIds 为空数组，从所有分组中移除
            await accountGroupService.removeAccountFromAllGroups(accountId)
          }
        } else if (updates.groupId) {
          // 向后兼容：仅当没有 groupIds 但有 groupId 时使用单分组逻辑
          await accountGroupService.addAccountToGroup(accountId, updates.groupId, 'claude')
        }
      }
    }

    await claudeConsoleAccountService.updateAccount(accountId, updates)

    logger.success(`📝 Admin updated Claude Console account: ${accountId}`)
    return res.json({ success: true, message: 'Claude Console account updated successfully' })
  } catch (error) {
    logger.error('❌ Failed to update Claude Console account:', error)
    return res
      .status(500)
      .json({ error: 'Failed to update Claude Console account', message: error.message })
  }
})

// 删除Claude Console账户
router.delete('/claude-console-accounts/:accountId', authenticateAdmin, async (req, res) => {
  try {
    const { accountId } = req.params

    // 自动解绑所有绑定的 API Keys
    const unboundCount = await apiKeyService.unbindAccountFromAllKeys(accountId, 'claude-console')

    // 获取账户信息以检查是否在分组中
    const account = await claudeConsoleAccountService.getAccount(accountId)
    if (account && account.accountType === 'group') {
      const groups = await accountGroupService.getAccountGroups(accountId)
      for (const group of groups) {
        await accountGroupService.removeAccountFromGroup(accountId, group.id)
      }
    }

    await claudeConsoleAccountService.deleteAccount(accountId)

    let message = 'Claude Console账号已成功删除'
    if (unboundCount > 0) {
      message += `，${unboundCount} 个 API Key 已切换为共享池模式`
    }

    logger.success(
      `🗑️ Admin deleted Claude Console account: ${accountId}, unbound ${unboundCount} keys`
    )
    return res.json({
      success: true,
      message,
      unboundKeys: unboundCount
    })
  } catch (error) {
    logger.error('❌ Failed to delete Claude Console account:', error)
    return res
      .status(500)
      .json({ error: 'Failed to delete Claude Console account', message: error.message })
  }
})

// 切换Claude Console账户状态
router.put('/claude-console-accounts/:accountId/toggle', authenticateAdmin, async (req, res) => {
  try {
    const { accountId } = req.params

    const account = await claudeConsoleAccountService.getAccount(accountId)
    if (!account) {
      return res.status(404).json({ error: 'Account not found' })
    }

    const newStatus = !account.isActive
    await claudeConsoleAccountService.updateAccount(accountId, { isActive: newStatus })

    logger.success(
      `🔄 Admin toggled Claude Console account status: ${accountId} -> ${
        newStatus ? 'active' : 'inactive'
      }`
    )
    return res.json({ success: true, isActive: newStatus })
  } catch (error) {
    logger.error('❌ Failed to toggle Claude Console account status:', error)
    return res
      .status(500)
      .json({ error: 'Failed to toggle account status', message: error.message })
  }
})

// 切换Claude Console账户调度状态
router.put(
  '/claude-console-accounts/:accountId/toggle-schedulable',
  authenticateAdmin,
  async (req, res) => {
    try {
      const { accountId } = req.params

      const account = await claudeConsoleAccountService.getAccount(accountId)
      if (!account) {
        return res.status(404).json({ error: 'Account not found' })
      }

      const newSchedulable = !account.schedulable
      await claudeConsoleAccountService.updateAccount(accountId, { schedulable: newSchedulable })

      // 如果账号被禁用，发送webhook通知
      if (!newSchedulable) {
        await webhookNotifier.sendAccountAnomalyNotification({
          accountId: account.id,
          accountName: account.name || 'Claude Console Account',
          platform: 'claude-console',
          status: 'disabled',
          errorCode: 'CLAUDE_CONSOLE_MANUALLY_DISABLED',
          reason: '账号已被管理员手动禁用调度',
          timestamp: new Date().toISOString()
        })
      }

      logger.success(
        `🔄 Admin toggled Claude Console account schedulable status: ${accountId} -> ${
          newSchedulable ? 'schedulable' : 'not schedulable'
        }`
      )
      return res.json({ success: true, schedulable: newSchedulable })
    } catch (error) {
      logger.error('❌ Failed to toggle Claude Console account schedulable status:', error)
      return res
        .status(500)
        .json({ error: 'Failed to toggle schedulable status', message: error.message })
    }
  }
)

// 获取Claude Console账户的使用统计
router.get('/claude-console-accounts/:accountId/usage', authenticateAdmin, async (req, res) => {
  try {
    const { accountId } = req.params
    const usageStats = await claudeConsoleAccountService.getAccountUsageStats(accountId)

    if (!usageStats) {
      return res.status(404).json({ error: 'Account not found' })
    }

    return res.json(usageStats)
  } catch (error) {
    logger.error('❌ Failed to get Claude Console account usage stats:', error)
    return res.status(500).json({ error: 'Failed to get usage stats', message: error.message })
  }
})

// 手动重置Claude Console账户的每日使用量
router.post(
  '/claude-console-accounts/:accountId/reset-usage',
  authenticateAdmin,
  async (req, res) => {
    try {
      const { accountId } = req.params
      await claudeConsoleAccountService.resetDailyUsage(accountId)

      logger.success(`✅ Admin manually reset daily usage for Claude Console account: ${accountId}`)
      return res.json({ success: true, message: 'Daily usage reset successfully' })
    } catch (error) {
      logger.error('❌ Failed to reset Claude Console account daily usage:', error)
      return res.status(500).json({ error: 'Failed to reset daily usage', message: error.message })
    }
  }
)

// 重置Claude Console账户状态（清除所有异常状态）
router.post(
  '/claude-console-accounts/:accountId/reset-status',
  authenticateAdmin,
  async (req, res) => {
    try {
      const { accountId } = req.params
      const result = await claudeConsoleAccountService.resetAccountStatus(accountId)
      logger.success(`✅ Admin reset status for Claude Console account: ${accountId}`)
      return res.json({ success: true, data: result })
    } catch (error) {
      logger.error('❌ Failed to reset Claude Console account status:', error)
      return res.status(500).json({ error: 'Failed to reset status', message: error.message })
    }
  }
)

// 手动重置所有Claude Console账户的每日使用量
router.post('/claude-console-accounts/reset-all-usage', authenticateAdmin, async (req, res) => {
  try {
    await claudeConsoleAccountService.resetAllDailyUsage()

    logger.success('✅ Admin manually reset daily usage for all Claude Console accounts')
    return res.json({ success: true, message: 'All daily usage reset successfully' })
  } catch (error) {
    logger.error('❌ Failed to reset all Claude Console accounts daily usage:', error)
    return res
      .status(500)
      .json({ error: 'Failed to reset all daily usage', message: error.message })
  }
})

// 🔧 CCR 账户管理

// 获取所有CCR账户
router.get('/ccr-accounts', authenticateAdmin, async (req, res) => {
  try {
    const { platform, groupId } = req.query
    let accounts = await ccrAccountService.getAllAccounts()

    // 根据查询参数进行筛选
    if (platform && platform !== 'all' && platform !== 'ccr') {
      // 如果指定了其他平台，返回空数组
      accounts = []
    }

    // 如果指定了分组筛选
    if (groupId && groupId !== 'all') {
      if (groupId === 'ungrouped') {
        // 筛选未分组账户
        const filteredAccounts = []
        for (const account of accounts) {
          const groups = await accountGroupService.getAccountGroups(account.id)
          if (!groups || groups.length === 0) {
            filteredAccounts.push(account)
          }
        }
        accounts = filteredAccounts
      } else {
        // 筛选特定分组的账户
        const groupMembers = await accountGroupService.getGroupMembers(groupId)
        accounts = accounts.filter((account) => groupMembers.includes(account.id))
      }
    }

    // 为每个账户添加使用统计信息
    const accountsWithStats = await Promise.all(
      accounts.map(async (account) => {
        try {
          const usageStats = await redis.getAccountUsageStats(account.id)
          const groupInfos = await accountGroupService.getAccountGroups(account.id)

          return {
            ...account,
            // 转换schedulable为布尔值
            schedulable: account.schedulable === 'true' || account.schedulable === true,
            groupInfos,
            usage: {
              daily: usageStats.daily,
              total: usageStats.total,
              averages: usageStats.averages
            }
          }
        } catch (statsError) {
          logger.warn(
            `⚠️ Failed to get usage stats for CCR account ${account.id}:`,
            statsError.message
          )
          try {
            const groupInfos = await accountGroupService.getAccountGroups(account.id)
            return {
              ...account,
              // 转换schedulable为布尔值
              schedulable: account.schedulable === 'true' || account.schedulable === true,
              groupInfos,
              usage: {
                daily: { tokens: 0, requests: 0, allTokens: 0 },
                total: { tokens: 0, requests: 0, allTokens: 0 },
                averages: { rpm: 0, tpm: 0 }
              }
            }
          } catch (groupError) {
            logger.warn(
              `⚠️ Failed to get group info for CCR account ${account.id}:`,
              groupError.message
            )
            return {
              ...account,
              groupInfos: [],
              usage: {
                daily: { tokens: 0, requests: 0, allTokens: 0 },
                total: { tokens: 0, requests: 0, allTokens: 0 },
                averages: { rpm: 0, tpm: 0 }
              }
            }
          }
        }
      })
    )

    return res.json({ success: true, data: accountsWithStats })
  } catch (error) {
    logger.error('❌ Failed to get CCR accounts:', error)
    return res.status(500).json({ error: 'Failed to get CCR accounts', message: error.message })
  }
})

// 创建新的CCR账户
router.post('/ccr-accounts', authenticateAdmin, async (req, res) => {
  try {
    const {
      name,
      description,
      apiUrl,
      apiKey,
      priority,
      supportedModels,
      userAgent,
      rateLimitDuration,
      proxy,
      accountType,
      groupId,
      dailyQuota,
      quotaResetTime
    } = req.body

    if (!name || !apiUrl || !apiKey) {
      return res.status(400).json({ error: 'Name, API URL and API Key are required' })
    }

    // 验证priority的有效性（1-100）
    if (priority !== undefined && (priority < 1 || priority > 100)) {
      return res.status(400).json({ error: 'Priority must be between 1 and 100' })
    }

    // 验证accountType的有效性
    if (accountType && !['shared', 'dedicated', 'group'].includes(accountType)) {
      return res
        .status(400)
        .json({ error: 'Invalid account type. Must be "shared", "dedicated" or "group"' })
    }

    // 如果是分组类型，验证groupId
    if (accountType === 'group' && !groupId) {
      return res.status(400).json({ error: 'Group ID is required for group type accounts' })
    }

    const newAccount = await ccrAccountService.createAccount({
      name,
      description,
      apiUrl,
      apiKey,
      priority: priority || 50,
      supportedModels: supportedModels || [],
      userAgent,
      rateLimitDuration:
        rateLimitDuration !== undefined && rateLimitDuration !== null ? rateLimitDuration : 60,
      proxy,
      accountType: accountType || 'shared',
      dailyQuota: dailyQuota || 0,
      quotaResetTime: quotaResetTime || '00:00'
    })

    // 如果是分组类型，将账户添加到分组
    if (accountType === 'group' && groupId) {
      await accountGroupService.addAccountToGroup(newAccount.id, groupId)
    }

    logger.success(`🔧 Admin created CCR account: ${name}`)
    return res.json({ success: true, data: newAccount })
  } catch (error) {
    logger.error('❌ Failed to create CCR account:', error)
    return res.status(500).json({ error: 'Failed to create CCR account', message: error.message })
  }
})

// 更新CCR账户
router.put('/ccr-accounts/:accountId', authenticateAdmin, async (req, res) => {
  try {
    const { accountId } = req.params
    const updates = req.body

    // 验证priority的有效性（1-100）
    if (updates.priority !== undefined && (updates.priority < 1 || updates.priority > 100)) {
      return res.status(400).json({ error: 'Priority must be between 1 and 100' })
    }

    // 验证accountType的有效性
    if (updates.accountType && !['shared', 'dedicated', 'group'].includes(updates.accountType)) {
      return res
        .status(400)
        .json({ error: 'Invalid account type. Must be "shared", "dedicated" or "group"' })
    }

    // 如果更新为分组类型，验证groupId
    if (updates.accountType === 'group' && !updates.groupId) {
      return res.status(400).json({ error: 'Group ID is required for group type accounts' })
    }

    // 获取账户当前信息以处理分组变更
    const currentAccount = await ccrAccountService.getAccount(accountId)
    if (!currentAccount) {
      return res.status(404).json({ error: 'Account not found' })
    }

    // 处理分组的变更
    if (updates.accountType !== undefined) {
      // 如果之前是分组类型，需要从所有分组中移除
      if (currentAccount.accountType === 'group') {
        const oldGroups = await accountGroupService.getAccountGroups(accountId)
        for (const oldGroup of oldGroups) {
          await accountGroupService.removeAccountFromGroup(accountId, oldGroup.id)
        }
      }
      // 如果新类型是分组，处理多分组支持
      if (updates.accountType === 'group') {
        if (Object.prototype.hasOwnProperty.call(updates, 'groupIds')) {
          // 如果明确提供了 groupIds 参数（包括空数组）
          if (updates.groupIds && updates.groupIds.length > 0) {
            // 设置新的多分组
            await accountGroupService.setAccountGroups(accountId, updates.groupIds, 'claude')
          } else {
            // groupIds 为空数组，从所有分组中移除
            await accountGroupService.removeAccountFromAllGroups(accountId)
          }
        } else if (updates.groupId) {
          // 向后兼容：仅当没有 groupIds 但有 groupId 时使用单分组逻辑
          await accountGroupService.addAccountToGroup(accountId, updates.groupId, 'claude')
        }
      }
    }

    await ccrAccountService.updateAccount(accountId, updates)

    logger.success(`📝 Admin updated CCR account: ${accountId}`)
    return res.json({ success: true, message: 'CCR account updated successfully' })
  } catch (error) {
    logger.error('❌ Failed to update CCR account:', error)
    return res.status(500).json({ error: 'Failed to update CCR account', message: error.message })
  }
})

// 删除CCR账户
router.delete('/ccr-accounts/:accountId', authenticateAdmin, async (req, res) => {
  try {
    const { accountId } = req.params

    // 尝试自动解绑（CCR账户实际上不会绑定API Key，但保持代码一致性）
    const unboundCount = await apiKeyService.unbindAccountFromAllKeys(accountId, 'ccr')

    // 获取账户信息以检查是否在分组中
    const account = await ccrAccountService.getAccount(accountId)
    if (account && account.accountType === 'group') {
      const groups = await accountGroupService.getAccountGroups(accountId)
      for (const group of groups) {
        await accountGroupService.removeAccountFromGroup(accountId, group.id)
      }
    }

    await ccrAccountService.deleteAccount(accountId)

    let message = 'CCR账号已成功删除'
    if (unboundCount > 0) {
      // 理论上不会发生，但保持消息格式一致
      message += `，${unboundCount} 个 API Key 已切换为共享池模式`
    }

    logger.success(`🗑️ Admin deleted CCR account: ${accountId}`)
    return res.json({
      success: true,
      message,
      unboundKeys: unboundCount
    })
  } catch (error) {
    logger.error('❌ Failed to delete CCR account:', error)
    return res.status(500).json({ error: 'Failed to delete CCR account', message: error.message })
  }
})

// 切换CCR账户状态
router.put('/ccr-accounts/:accountId/toggle', authenticateAdmin, async (req, res) => {
  try {
    const { accountId } = req.params

    const account = await ccrAccountService.getAccount(accountId)
    if (!account) {
      return res.status(404).json({ error: 'Account not found' })
    }

    const newStatus = !account.isActive
    await ccrAccountService.updateAccount(accountId, { isActive: newStatus })

    logger.success(
      `🔄 Admin toggled CCR account status: ${accountId} -> ${newStatus ? 'active' : 'inactive'}`
    )
    return res.json({ success: true, isActive: newStatus })
  } catch (error) {
    logger.error('❌ Failed to toggle CCR account status:', error)
    return res
      .status(500)
      .json({ error: 'Failed to toggle account status', message: error.message })
  }
})

// 切换CCR账户调度状态
router.put('/ccr-accounts/:accountId/toggle-schedulable', authenticateAdmin, async (req, res) => {
  try {
    const { accountId } = req.params

    const account = await ccrAccountService.getAccount(accountId)
    if (!account) {
      return res.status(404).json({ error: 'Account not found' })
    }

    const newSchedulable = !account.schedulable
    await ccrAccountService.updateAccount(accountId, { schedulable: newSchedulable })

    // 如果账号被禁用，发送webhook通知
    if (!newSchedulable) {
      await webhookNotifier.sendAccountAnomalyNotification({
        accountId: account.id,
        accountName: account.name || 'CCR Account',
        platform: 'ccr',
        status: 'disabled',
        errorCode: 'CCR_MANUALLY_DISABLED',
        reason: '账号已被管理员手动禁用调度',
        timestamp: new Date().toISOString()
      })
    }

    logger.success(
      `🔄 Admin toggled CCR account schedulable status: ${accountId} -> ${
        newSchedulable ? 'schedulable' : 'not schedulable'
      }`
    )
    return res.json({ success: true, schedulable: newSchedulable })
  } catch (error) {
    logger.error('❌ Failed to toggle CCR account schedulable status:', error)
    return res
      .status(500)
      .json({ error: 'Failed to toggle schedulable status', message: error.message })
  }
})

// 获取CCR账户的使用统计
router.get('/ccr-accounts/:accountId/usage', authenticateAdmin, async (req, res) => {
  try {
    const { accountId } = req.params
    const usageStats = await ccrAccountService.getAccountUsageStats(accountId)

    if (!usageStats) {
      return res.status(404).json({ error: 'Account not found' })
    }

    return res.json(usageStats)
  } catch (error) {
    logger.error('❌ Failed to get CCR account usage stats:', error)
    return res.status(500).json({ error: 'Failed to get usage stats', message: error.message })
  }
})

// 手动重置CCR账户的每日使用量
router.post('/ccr-accounts/:accountId/reset-usage', authenticateAdmin, async (req, res) => {
  try {
    const { accountId } = req.params
    await ccrAccountService.resetDailyUsage(accountId)

    logger.success(`✅ Admin manually reset daily usage for CCR account: ${accountId}`)
    return res.json({ success: true, message: 'Daily usage reset successfully' })
  } catch (error) {
    logger.error('❌ Failed to reset CCR account daily usage:', error)
    return res.status(500).json({ error: 'Failed to reset daily usage', message: error.message })
  }
})

// 重置CCR账户状态（清除所有异常状态）
router.post('/ccr-accounts/:accountId/reset-status', authenticateAdmin, async (req, res) => {
  try {
    const { accountId } = req.params
    const result = await ccrAccountService.resetAccountStatus(accountId)
    logger.success(`✅ Admin reset status for CCR account: ${accountId}`)
    return res.json({ success: true, data: result })
  } catch (error) {
    logger.error('❌ Failed to reset CCR account status:', error)
    return res.status(500).json({ error: 'Failed to reset status', message: error.message })
  }
})

// 手动重置所有CCR账户的每日使用量
router.post('/ccr-accounts/reset-all-usage', authenticateAdmin, async (req, res) => {
  try {
    await ccrAccountService.resetAllDailyUsage()

    logger.success('✅ Admin manually reset daily usage for all CCR accounts')
    return res.json({ success: true, message: 'All daily usage reset successfully' })
  } catch (error) {
    logger.error('❌ Failed to reset all CCR accounts daily usage:', error)
    return res
      .status(500)
      .json({ error: 'Failed to reset all daily usage', message: error.message })
  }
})

// ☁️ Bedrock 账户管理

// 获取所有Bedrock账户
router.get('/bedrock-accounts', authenticateAdmin, async (req, res) => {
  try {
    const { platform, groupId } = req.query
    const result = await bedrockAccountService.getAllAccounts()
    if (!result.success) {
      return res
        .status(500)
        .json({ error: 'Failed to get Bedrock accounts', message: result.error })
    }

    let accounts = result.data

    // 根据查询参数进行筛选
    if (platform && platform !== 'all' && platform !== 'bedrock') {
      // 如果指定了其他平台，返回空数组
      accounts = []
    }

    // 如果指定了分组筛选
    if (groupId && groupId !== 'all') {
      if (groupId === 'ungrouped') {
        // 筛选未分组账户
        const filteredAccounts = []
        for (const account of accounts) {
          const groups = await accountGroupService.getAccountGroups(account.id)
          if (!groups || groups.length === 0) {
            filteredAccounts.push(account)
          }
        }
        accounts = filteredAccounts
      } else {
        // 筛选特定分组的账户
        const groupMembers = await accountGroupService.getGroupMembers(groupId)
        accounts = accounts.filter((account) => groupMembers.includes(account.id))
      }
    }

    // 为每个账户添加使用统计信息
    const accountsWithStats = await Promise.all(
      accounts.map(async (account) => {
        try {
          const usageStats = await redis.getAccountUsageStats(account.id, 'openai')
          const groupInfos = await accountGroupService.getAccountGroups(account.id)

          return {
            ...account,
            groupInfos,
            usage: {
              daily: usageStats.daily,
              total: usageStats.total,
              averages: usageStats.averages
            }
          }
        } catch (statsError) {
          logger.warn(
            `⚠️ Failed to get usage stats for Bedrock account ${account.id}:`,
            statsError.message
          )
          try {
            const groupInfos = await accountGroupService.getAccountGroups(account.id)
            return {
              ...account,
              groupInfos,
              usage: {
                daily: { tokens: 0, requests: 0, allTokens: 0 },
                total: { tokens: 0, requests: 0, allTokens: 0 },
                averages: { rpm: 0, tpm: 0 }
              }
            }
          } catch (groupError) {
            logger.warn(
              `⚠️ Failed to get group info for account ${account.id}:`,
              groupError.message
            )
            return {
              ...account,
              groupInfos: [],
              usage: {
                daily: { tokens: 0, requests: 0, allTokens: 0 },
                total: { tokens: 0, requests: 0, allTokens: 0 },
                averages: { rpm: 0, tpm: 0 }
              }
            }
          }
        }
      })
    )

    return res.json({ success: true, data: accountsWithStats })
  } catch (error) {
    logger.error('❌ Failed to get Bedrock accounts:', error)
    return res.status(500).json({ error: 'Failed to get Bedrock accounts', message: error.message })
  }
})

// 创建新的Bedrock账户
router.post('/bedrock-accounts', authenticateAdmin, async (req, res) => {
  try {
    const {
      name,
      description,
      region,
      awsCredentials,
      defaultModel,
      priority,
      accountType,
      credentialType
    } = req.body

    if (!name) {
      return res.status(400).json({ error: 'Name is required' })
    }

    // 验证priority的有效性（1-100）
    if (priority !== undefined && (priority < 1 || priority > 100)) {
      return res.status(400).json({ error: 'Priority must be between 1 and 100' })
    }

    // 验证accountType的有效性
    if (accountType && !['shared', 'dedicated'].includes(accountType)) {
      return res
        .status(400)
        .json({ error: 'Invalid account type. Must be "shared" or "dedicated"' })
    }

    // 验证credentialType的有效性
    if (credentialType && !['default', 'access_key', 'bearer_token'].includes(credentialType)) {
      return res.status(400).json({
        error: 'Invalid credential type. Must be "default", "access_key", or "bearer_token"'
      })
    }

    const result = await bedrockAccountService.createAccount({
      name,
      description: description || '',
      region: region || 'us-east-1',
      awsCredentials,
      defaultModel,
      priority: priority || 50,
      accountType: accountType || 'shared',
      credentialType: credentialType || 'default'
    })

    if (!result.success) {
      return res
        .status(500)
        .json({ error: 'Failed to create Bedrock account', message: result.error })
    }

    logger.success(`☁️ Admin created Bedrock account: ${name}`)
    return res.json({ success: true, data: result.data })
  } catch (error) {
    logger.error('❌ Failed to create Bedrock account:', error)
    return res
      .status(500)
      .json({ error: 'Failed to create Bedrock account', message: error.message })
  }
})

// 更新Bedrock账户
router.put('/bedrock-accounts/:accountId', authenticateAdmin, async (req, res) => {
  try {
    const { accountId } = req.params
    const updates = req.body

    // 验证priority的有效性（1-100）
    if (updates.priority !== undefined && (updates.priority < 1 || updates.priority > 100)) {
      return res.status(400).json({ error: 'Priority must be between 1 and 100' })
    }

    // 验证accountType的有效性
    if (updates.accountType && !['shared', 'dedicated'].includes(updates.accountType)) {
      return res
        .status(400)
        .json({ error: 'Invalid account type. Must be "shared" or "dedicated"' })
    }

    // 验证credentialType的有效性
    if (
      updates.credentialType &&
      !['default', 'access_key', 'bearer_token'].includes(updates.credentialType)
    ) {
      return res.status(400).json({
        error: 'Invalid credential type. Must be "default", "access_key", or "bearer_token"'
      })
    }

    const result = await bedrockAccountService.updateAccount(accountId, updates)

    if (!result.success) {
      return res
        .status(500)
        .json({ error: 'Failed to update Bedrock account', message: result.error })
    }

    logger.success(`📝 Admin updated Bedrock account: ${accountId}`)
    return res.json({ success: true, message: 'Bedrock account updated successfully' })
  } catch (error) {
    logger.error('❌ Failed to update Bedrock account:', error)
    return res
      .status(500)
      .json({ error: 'Failed to update Bedrock account', message: error.message })
  }
})

// 删除Bedrock账户
router.delete('/bedrock-accounts/:accountId', authenticateAdmin, async (req, res) => {
  try {
    const { accountId } = req.params

    // 自动解绑所有绑定的 API Keys
    const unboundCount = await apiKeyService.unbindAccountFromAllKeys(accountId, 'bedrock')

    const result = await bedrockAccountService.deleteAccount(accountId)

    if (!result.success) {
      return res
        .status(500)
        .json({ error: 'Failed to delete Bedrock account', message: result.error })
    }

    let message = 'Bedrock账号已成功删除'
    if (unboundCount > 0) {
      message += `，${unboundCount} 个 API Key 已切换为共享池模式`
    }

    logger.success(`🗑️ Admin deleted Bedrock account: ${accountId}, unbound ${unboundCount} keys`)
    return res.json({
      success: true,
      message,
      unboundKeys: unboundCount
    })
  } catch (error) {
    logger.error('❌ Failed to delete Bedrock account:', error)
    return res
      .status(500)
      .json({ error: 'Failed to delete Bedrock account', message: error.message })
  }
})

// 切换Bedrock账户状态
router.put('/bedrock-accounts/:accountId/toggle', authenticateAdmin, async (req, res) => {
  try {
    const { accountId } = req.params

    const accountResult = await bedrockAccountService.getAccount(accountId)
    if (!accountResult.success) {
      return res.status(404).json({ error: 'Account not found' })
    }

    const newStatus = !accountResult.data.isActive
    const updateResult = await bedrockAccountService.updateAccount(accountId, {
      isActive: newStatus
    })

    if (!updateResult.success) {
      return res
        .status(500)
        .json({ error: 'Failed to toggle account status', message: updateResult.error })
    }

    logger.success(
      `🔄 Admin toggled Bedrock account status: ${accountId} -> ${
        newStatus ? 'active' : 'inactive'
      }`
    )
    return res.json({ success: true, isActive: newStatus })
  } catch (error) {
    logger.error('❌ Failed to toggle Bedrock account status:', error)
    return res
      .status(500)
      .json({ error: 'Failed to toggle account status', message: error.message })
  }
})

// 切换Bedrock账户调度状态
router.put(
  '/bedrock-accounts/:accountId/toggle-schedulable',
  authenticateAdmin,
  async (req, res) => {
    try {
      const { accountId } = req.params

      const accountResult = await bedrockAccountService.getAccount(accountId)
      if (!accountResult.success) {
        return res.status(404).json({ error: 'Account not found' })
      }

      const newSchedulable = !accountResult.data.schedulable
      const updateResult = await bedrockAccountService.updateAccount(accountId, {
        schedulable: newSchedulable
      })

      if (!updateResult.success) {
        return res
          .status(500)
          .json({ error: 'Failed to toggle schedulable status', message: updateResult.error })
      }

      // 如果账号被禁用，发送webhook通知
      if (!newSchedulable) {
        await webhookNotifier.sendAccountAnomalyNotification({
          accountId: accountResult.data.id,
          accountName: accountResult.data.name || 'Bedrock Account',
          platform: 'bedrock',
          status: 'disabled',
          errorCode: 'BEDROCK_MANUALLY_DISABLED',
          reason: '账号已被管理员手动禁用调度',
          timestamp: new Date().toISOString()
        })
      }

      logger.success(
        `🔄 Admin toggled Bedrock account schedulable status: ${accountId} -> ${
          newSchedulable ? 'schedulable' : 'not schedulable'
        }`
      )
      return res.json({ success: true, schedulable: newSchedulable })
    } catch (error) {
      logger.error('❌ Failed to toggle Bedrock account schedulable status:', error)
      return res
        .status(500)
        .json({ error: 'Failed to toggle schedulable status', message: error.message })
    }
  }
)

// 测试Bedrock账户连接
router.post('/bedrock-accounts/:accountId/test', authenticateAdmin, async (req, res) => {
  try {
    const { accountId } = req.params

    const result = await bedrockAccountService.testAccount(accountId)

    if (!result.success) {
      return res.status(500).json({ error: 'Account test failed', message: result.error })
    }

    logger.success(`🧪 Admin tested Bedrock account: ${accountId} - ${result.data.status}`)
    return res.json({ success: true, data: result.data })
  } catch (error) {
    logger.error('❌ Failed to test Bedrock account:', error)
    return res.status(500).json({ error: 'Failed to test Bedrock account', message: error.message })
  }
})

// 🤖 Gemini 账户管理

// 生成 Gemini OAuth 授权 URL
router.post('/gemini-accounts/generate-auth-url', authenticateAdmin, async (req, res) => {
  try {
    const { state, proxy } = req.body // 接收代理配置

    // 使用新的 codeassist.google.com 回调地址
    const redirectUri = 'https://codeassist.google.com/authcode'

    logger.info(`Generating Gemini OAuth URL with redirect_uri: ${redirectUri}`)

    const {
      authUrl,
      state: authState,
      codeVerifier,
      redirectUri: finalRedirectUri
    } = await geminiAccountService.generateAuthUrl(state, redirectUri, proxy)

    // 创建 OAuth 会话，包含 codeVerifier 和代理配置
    const sessionId = authState
    await redis.setOAuthSession(sessionId, {
      state: authState,
      type: 'gemini',
      redirectUri: finalRedirectUri,
      codeVerifier, // 保存 PKCE code verifier
      proxy: proxy || null, // 保存代理配置
      createdAt: new Date().toISOString()
    })

    logger.info(`Generated Gemini OAuth URL with session: ${sessionId}`)
    return res.json({
      success: true,
      data: {
        authUrl,
        sessionId
      }
    })
  } catch (error) {
    logger.error('❌ Failed to generate Gemini auth URL:', error)
    return res.status(500).json({ error: 'Failed to generate auth URL', message: error.message })
  }
})

// 轮询 Gemini OAuth 授权状态
router.post('/gemini-accounts/poll-auth-status', authenticateAdmin, async (req, res) => {
  try {
    const { sessionId } = req.body

    if (!sessionId) {
      return res.status(400).json({ error: 'Session ID is required' })
    }

    const result = await geminiAccountService.pollAuthorizationStatus(sessionId)

    if (result.success) {
      logger.success(`✅ Gemini OAuth authorization successful for session: ${sessionId}`)
      return res.json({ success: true, data: { tokens: result.tokens } })
    } else {
      return res.json({ success: false, error: result.error })
    }
  } catch (error) {
    logger.error('❌ Failed to poll Gemini auth status:', error)
    return res.status(500).json({ error: 'Failed to poll auth status', message: error.message })
  }
})

// 交换 Gemini 授权码
router.post('/gemini-accounts/exchange-code', authenticateAdmin, async (req, res) => {
  try {
    const { code, sessionId, proxy: requestProxy } = req.body

    if (!code) {
      return res.status(400).json({ error: 'Authorization code is required' })
    }

    let redirectUri = 'https://codeassist.google.com/authcode'
    let codeVerifier = null
    let proxyConfig = null

    // 如果提供了 sessionId，从 OAuth 会话中获取信息
    if (sessionId) {
      const sessionData = await redis.getOAuthSession(sessionId)
      if (sessionData) {
        const {
          redirectUri: sessionRedirectUri,
          codeVerifier: sessionCodeVerifier,
          proxy
        } = sessionData
        redirectUri = sessionRedirectUri || redirectUri
        codeVerifier = sessionCodeVerifier
        proxyConfig = proxy // 获取代理配置
        logger.info(
          `Using session redirect_uri: ${redirectUri}, has codeVerifier: ${!!codeVerifier}, has proxy from session: ${!!proxyConfig}`
        )
      }
    }

    // 如果请求体中直接提供了代理配置，优先使用它
    if (requestProxy) {
      proxyConfig = requestProxy
      logger.info(
        `Using proxy from request body: ${proxyConfig ? JSON.stringify(proxyConfig) : 'none'}`
      )
    }

    const tokens = await geminiAccountService.exchangeCodeForTokens(
      code,
      redirectUri,
      codeVerifier,
      proxyConfig // 传递代理配置
    )

    // 清理 OAuth 会话
    if (sessionId) {
      await redis.deleteOAuthSession(sessionId)
    }

    logger.success('✅ Successfully exchanged Gemini authorization code')
    return res.json({ success: true, data: { tokens } })
  } catch (error) {
    logger.error('❌ Failed to exchange Gemini authorization code:', error)
    return res.status(500).json({ error: 'Failed to exchange code', message: error.message })
  }
})

// 获取所有 Gemini 账户
router.get('/gemini-accounts', authenticateAdmin, async (req, res) => {
  try {
    const { platform, groupId } = req.query
    let accounts = await geminiAccountService.getAllAccounts()

    // 根据查询参数进行筛选
    if (platform && platform !== 'all' && platform !== 'gemini') {
      // 如果指定了其他平台，返回空数组
      accounts = []
    }

    // 如果指定了分组筛选
    if (groupId && groupId !== 'all') {
      if (groupId === 'ungrouped') {
        // 筛选未分组账户
        const filteredAccounts = []
        for (const account of accounts) {
          const groups = await accountGroupService.getAccountGroups(account.id)
          if (!groups || groups.length === 0) {
            filteredAccounts.push(account)
          }
        }
        accounts = filteredAccounts
      } else {
        // 筛选特定分组的账户
        const groupMembers = await accountGroupService.getGroupMembers(groupId)
        accounts = accounts.filter((account) => groupMembers.includes(account.id))
      }
    }

    // 为每个账户添加使用统计信息（与Claude账户相同的逻辑）
    const accountsWithStats = await Promise.all(
      accounts.map(async (account) => {
        try {
          const usageStats = await redis.getAccountUsageStats(account.id, 'openai')
          const groupInfos = await accountGroupService.getAccountGroups(account.id)

          return {
            ...account,
            groupInfos,
            usage: {
              daily: usageStats.daily,
              total: usageStats.total,
              averages: usageStats.averages
            }
          }
        } catch (statsError) {
          logger.warn(
            `⚠️ Failed to get usage stats for Gemini account ${account.id}:`,
            statsError.message
          )
          // 如果获取统计失败，返回空统计
          try {
            const groupInfos = await accountGroupService.getAccountGroups(account.id)
            return {
              ...account,
              groupInfos,
              usage: {
                daily: { tokens: 0, requests: 0, allTokens: 0 },
                total: { tokens: 0, requests: 0, allTokens: 0 },
                averages: { rpm: 0, tpm: 0 }
              }
            }
          } catch (groupError) {
            logger.warn(
              `⚠️ Failed to get group info for account ${account.id}:`,
              groupError.message
            )
            return {
              ...account,
              groupInfos: [],
              usage: {
                daily: { tokens: 0, requests: 0, allTokens: 0 },
                total: { tokens: 0, requests: 0, allTokens: 0 },
                averages: { rpm: 0, tpm: 0 }
              }
            }
          }
        }
      })
    )

    return res.json({ success: true, data: accountsWithStats })
  } catch (error) {
    logger.error('❌ Failed to get Gemini accounts:', error)
    return res.status(500).json({ error: 'Failed to get accounts', message: error.message })
  }
})

// 创建新的 Gemini 账户
router.post('/gemini-accounts', authenticateAdmin, async (req, res) => {
  try {
    const accountData = req.body

    // 输入验证
    if (!accountData.name) {
      return res.status(400).json({ error: 'Account name is required' })
    }

    // 验证accountType的有效性
    if (
      accountData.accountType &&
      !['shared', 'dedicated', 'group'].includes(accountData.accountType)
    ) {
      return res
        .status(400)
        .json({ error: 'Invalid account type. Must be "shared", "dedicated" or "group"' })
    }

    // 如果是分组类型，验证groupId
    if (accountData.accountType === 'group' && !accountData.groupId) {
      return res.status(400).json({ error: 'Group ID is required for group type accounts' })
    }

    const newAccount = await geminiAccountService.createAccount(accountData)

    // 如果是分组类型，将账户添加到分组
    if (accountData.accountType === 'group' && accountData.groupId) {
      await accountGroupService.addAccountToGroup(newAccount.id, accountData.groupId, 'gemini')
    }

    logger.success(`🏢 Admin created new Gemini account: ${accountData.name}`)
    return res.json({ success: true, data: newAccount })
  } catch (error) {
    logger.error('❌ Failed to create Gemini account:', error)
    return res.status(500).json({ error: 'Failed to create account', message: error.message })
  }
})

// 更新 Gemini 账户
router.put('/gemini-accounts/:accountId', authenticateAdmin, async (req, res) => {
  try {
    const { accountId } = req.params
    const updates = req.body

    // 验证accountType的有效性
    if (updates.accountType && !['shared', 'dedicated', 'group'].includes(updates.accountType)) {
      return res
        .status(400)
        .json({ error: 'Invalid account type. Must be "shared", "dedicated" or "group"' })
    }

    // 如果更新为分组类型，验证groupId
    if (updates.accountType === 'group' && !updates.groupId) {
      return res.status(400).json({ error: 'Group ID is required for group type accounts' })
    }

    // 获取账户当前信息以处理分组变更
    const currentAccount = await geminiAccountService.getAccount(accountId)
    if (!currentAccount) {
      return res.status(404).json({ error: 'Account not found' })
    }

    // 处理分组的变更
    if (updates.accountType !== undefined) {
      // 如果之前是分组类型，需要从所有分组中移除
      if (currentAccount.accountType === 'group') {
        const oldGroups = await accountGroupService.getAccountGroups(accountId)
        for (const oldGroup of oldGroups) {
          await accountGroupService.removeAccountFromGroup(accountId, oldGroup.id)
        }
      }
      // 如果新类型是分组，处理多分组支持
      if (updates.accountType === 'group') {
        if (Object.prototype.hasOwnProperty.call(updates, 'groupIds')) {
          // 如果明确提供了 groupIds 参数（包括空数组）
          if (updates.groupIds && updates.groupIds.length > 0) {
            // 设置新的多分组
            await accountGroupService.setAccountGroups(accountId, updates.groupIds, 'gemini')
          } else {
            // groupIds 为空数组，从所有分组中移除
            await accountGroupService.removeAccountFromAllGroups(accountId)
          }
        } else if (updates.groupId) {
          // 向后兼容：仅当没有 groupIds 但有 groupId 时使用单分组逻辑
          await accountGroupService.addAccountToGroup(accountId, updates.groupId, 'gemini')
        }
      }
    }

    const updatedAccount = await geminiAccountService.updateAccount(accountId, updates)

    logger.success(`📝 Admin updated Gemini account: ${accountId}`)
    return res.json({ success: true, data: updatedAccount })
  } catch (error) {
    logger.error('❌ Failed to update Gemini account:', error)
    return res.status(500).json({ error: 'Failed to update account', message: error.message })
  }
})

// 删除 Gemini 账户
router.delete('/gemini-accounts/:accountId', authenticateAdmin, async (req, res) => {
  try {
    const { accountId } = req.params

    // 自动解绑所有绑定的 API Keys
    const unboundCount = await apiKeyService.unbindAccountFromAllKeys(accountId, 'gemini')

    // 获取账户信息以检查是否在分组中
    const account = await geminiAccountService.getAccount(accountId)
    if (account && account.accountType === 'group') {
      const groups = await accountGroupService.getAccountGroups(accountId)
      for (const group of groups) {
        await accountGroupService.removeAccountFromGroup(accountId, group.id)
      }
    }

    await geminiAccountService.deleteAccount(accountId)

    let message = 'Gemini账号已成功删除'
    if (unboundCount > 0) {
      message += `，${unboundCount} 个 API Key 已切换为共享池模式`
    }

    logger.success(`🗑️ Admin deleted Gemini account: ${accountId}, unbound ${unboundCount} keys`)
    return res.json({
      success: true,
      message,
      unboundKeys: unboundCount
    })
  } catch (error) {
    logger.error('❌ Failed to delete Gemini account:', error)
    return res.status(500).json({ error: 'Failed to delete account', message: error.message })
  }
})

// 刷新 Gemini 账户 token
router.post('/gemini-accounts/:accountId/refresh', authenticateAdmin, async (req, res) => {
  try {
    const { accountId } = req.params

    const result = await geminiAccountService.refreshAccountToken(accountId)

    logger.success(`🔄 Admin refreshed token for Gemini account: ${accountId}`)
    return res.json({ success: true, data: result })
  } catch (error) {
    logger.error('❌ Failed to refresh Gemini account token:', error)
    return res.status(500).json({ error: 'Failed to refresh token', message: error.message })
  }
})

// 切换 Gemini 账户调度状态
router.put(
  '/gemini-accounts/:accountId/toggle-schedulable',
  authenticateAdmin,
  async (req, res) => {
    try {
      const { accountId } = req.params

      const account = await geminiAccountService.getAccount(accountId)
      if (!account) {
        return res.status(404).json({ error: 'Account not found' })
      }

      // 现在 account.schedulable 已经是布尔值了，直接取反即可
      const newSchedulable = !account.schedulable

      await geminiAccountService.updateAccount(accountId, { schedulable: String(newSchedulable) })

      // 验证更新是否成功，重新获取账户信息
      const updatedAccount = await geminiAccountService.getAccount(accountId)
      const actualSchedulable = updatedAccount ? updatedAccount.schedulable : newSchedulable

      // 如果账号被禁用，发送webhook通知
      if (!actualSchedulable) {
        await webhookNotifier.sendAccountAnomalyNotification({
          accountId: account.id,
          accountName: account.accountName || 'Gemini Account',
          platform: 'gemini',
          status: 'disabled',
          errorCode: 'GEMINI_MANUALLY_DISABLED',
          reason: '账号已被管理员手动禁用调度',
          timestamp: new Date().toISOString()
        })
      }

      logger.success(
        `🔄 Admin toggled Gemini account schedulable status: ${accountId} -> ${
          actualSchedulable ? 'schedulable' : 'not schedulable'
        }`
      )

      // 返回实际的数据库值，确保前端状态与后端一致
      return res.json({ success: true, schedulable: actualSchedulable })
    } catch (error) {
      logger.error('❌ Failed to toggle Gemini account schedulable status:', error)
      return res
        .status(500)
        .json({ error: 'Failed to toggle schedulable status', message: error.message })
    }
  }
)

// 📊 账户使用统计

// 获取所有账户的使用统计
router.get('/accounts/usage-stats', authenticateAdmin, async (req, res) => {
  try {
    const accountsStats = await redis.getAllAccountsUsageStats()

    return res.json({
      success: true,
      data: accountsStats,
      summary: {
        totalAccounts: accountsStats.length,
        activeToday: accountsStats.filter((account) => account.daily.requests > 0).length,
        totalDailyTokens: accountsStats.reduce(
          (sum, account) => sum + (account.daily.allTokens || 0),
          0
        ),
        totalDailyRequests: accountsStats.reduce(
          (sum, account) => sum + (account.daily.requests || 0),
          0
        )
      },
      timestamp: new Date().toISOString()
    })
  } catch (error) {
    logger.error('❌ Failed to get accounts usage stats:', error)
    return res.status(500).json({
      success: false,
      error: 'Failed to get accounts usage stats',
      message: error.message
    })
  }
})

// 获取单个账户的使用统计
router.get('/accounts/:accountId/usage-stats', authenticateAdmin, async (req, res) => {
  try {
    const { accountId } = req.params
    const accountStats = await redis.getAccountUsageStats(accountId)

    // 获取账户基本信息
    const accountData = await claudeAccountService.getAccount(accountId)
    if (!accountData) {
      return res.status(404).json({
        success: false,
        error: 'Account not found'
      })
    }

    return res.json({
      success: true,
      data: {
        ...accountStats,
        accountInfo: {
          name: accountData.name,
          email: accountData.email,
          status: accountData.status,
          isActive: accountData.isActive,
          createdAt: accountData.createdAt
        }
      },
      timestamp: new Date().toISOString()
    })
  } catch (error) {
    logger.error('❌ Failed to get account usage stats:', error)
    return res.status(500).json({
      success: false,
      error: 'Failed to get account usage stats',
      message: error.message
    })
  }
})

// 获取账号近30天使用历史
router.get('/accounts/:accountId/usage-history', authenticateAdmin, async (req, res) => {
  try {
    const { accountId } = req.params
    const { platform = 'claude', days = 30 } = req.query

    const allowedPlatforms = [
      'claude',
      'claude-console',
      'openai',
      'openai-responses',
      'gemini',
      'droid'
    ]
    if (!allowedPlatforms.includes(platform)) {
      return res.status(400).json({
        success: false,
        error: 'Unsupported account platform'
      })
    }

    const accountTypeMap = {
      openai: 'openai',
      'openai-responses': 'openai-responses',
      droid: 'droid'
    }

    const fallbackModelMap = {
      claude: 'claude-3-5-sonnet-20241022',
      'claude-console': 'claude-3-5-sonnet-20241022',
      openai: 'gpt-4o-mini-2024-07-18',
      'openai-responses': 'gpt-4o-mini-2024-07-18',
      gemini: 'gemini-1.5-flash',
      droid: 'unknown'
    }

    // 获取账户信息以获取创建时间
    let accountData = null
    let accountCreatedAt = null

    try {
      switch (platform) {
        case 'claude':
          accountData = await claudeAccountService.getAccount(accountId)
          break
        case 'claude-console':
          accountData = await claudeConsoleAccountService.getAccount(accountId)
          break
        case 'openai':
          accountData = await openaiAccountService.getAccount(accountId)
          break
        case 'openai-responses':
          accountData = await openaiResponsesAccountService.getAccount(accountId)
          break
        case 'gemini':
          accountData = await geminiAccountService.getAccount(accountId)
          break
        case 'droid':
          accountData = await droidAccountService.getAccount(accountId)
          break
      }

      if (accountData && accountData.createdAt) {
        accountCreatedAt = new Date(accountData.createdAt)
      }
    } catch (error) {
      logger.warn(`Failed to get account data for avgDailyCost calculation: ${error.message}`)
    }

    const client = redis.getClientSafe()
    const fallbackModel = fallbackModelMap[platform] || 'unknown'
    const daysCount = Math.min(Math.max(parseInt(days, 10) || 30, 1), 60)

    // 获取概览统计数据
    const accountUsageStats = await redis.getAccountUsageStats(
      accountId,
      accountTypeMap[platform] || null
    )

    const history = []
    let totalCost = 0
    let totalRequests = 0
    let totalTokens = 0

    let highestCostDay = null
    let highestRequestDay = null

    const sumModelCostsForDay = async (dateKey) => {
      const modelPattern = `account_usage:model:daily:${accountId}:*:${dateKey}`
      const modelKeys = await client.keys(modelPattern)
      let summedCost = 0

      if (modelKeys.length === 0) {
        return summedCost
      }

      for (const modelKey of modelKeys) {
        const modelParts = modelKey.split(':')
        const modelName = modelParts[4] || 'unknown'
        const modelData = await client.hgetall(modelKey)
        if (!modelData || Object.keys(modelData).length === 0) {
          continue
        }

        const usage = {
          input_tokens: parseInt(modelData.inputTokens) || 0,
          output_tokens: parseInt(modelData.outputTokens) || 0,
          cache_creation_input_tokens: parseInt(modelData.cacheCreateTokens) || 0,
          cache_read_input_tokens: parseInt(modelData.cacheReadTokens) || 0
        }

        const costResult = CostCalculator.calculateCost(usage, modelName)
        summedCost += costResult.costs.total
      }

      return summedCost
    }

    const today = new Date()

    for (let offset = daysCount - 1; offset >= 0; offset--) {
      const date = new Date(today)
      date.setDate(date.getDate() - offset)

      const tzDate = redis.getDateInTimezone(date)
      const dateKey = redis.getDateStringInTimezone(date)
      const monthLabel = String(tzDate.getUTCMonth() + 1).padStart(2, '0')
      const dayLabel = String(tzDate.getUTCDate()).padStart(2, '0')
      const label = `${monthLabel}/${dayLabel}`

      const dailyKey = `account_usage:daily:${accountId}:${dateKey}`
      const dailyData = await client.hgetall(dailyKey)

      const inputTokens = parseInt(dailyData?.inputTokens) || 0
      const outputTokens = parseInt(dailyData?.outputTokens) || 0
      const cacheCreateTokens = parseInt(dailyData?.cacheCreateTokens) || 0
      const cacheReadTokens = parseInt(dailyData?.cacheReadTokens) || 0
      const allTokens =
        parseInt(dailyData?.allTokens) ||
        inputTokens + outputTokens + cacheCreateTokens + cacheReadTokens
      const requests = parseInt(dailyData?.requests) || 0

      let cost = await sumModelCostsForDay(dateKey)

      if (cost === 0 && allTokens > 0) {
        const fallbackUsage = {
          input_tokens: inputTokens,
          output_tokens: outputTokens,
          cache_creation_input_tokens: cacheCreateTokens,
          cache_read_input_tokens: cacheReadTokens
        }
        const fallbackResult = CostCalculator.calculateCost(fallbackUsage, fallbackModel)
        cost = fallbackResult.costs.total
      }

      const normalizedCost = Math.round(cost * 1_000_000) / 1_000_000

      totalCost += normalizedCost
      totalRequests += requests
      totalTokens += allTokens

      if (!highestCostDay || normalizedCost > highestCostDay.cost) {
        highestCostDay = {
          date: dateKey,
          label,
          cost: normalizedCost,
          formattedCost: CostCalculator.formatCost(normalizedCost)
        }
      }

      if (!highestRequestDay || requests > highestRequestDay.requests) {
        highestRequestDay = {
          date: dateKey,
          label,
          requests
        }
      }

      history.push({
        date: dateKey,
        label,
        cost: normalizedCost,
        formattedCost: CostCalculator.formatCost(normalizedCost),
        requests,
        tokens: allTokens
      })
    }

    // 计算实际使用天数（从账户创建到现在）
    let actualDaysForAvg = daysCount
    if (accountCreatedAt) {
      const now = new Date()
      const diffTime = Math.abs(now - accountCreatedAt)
      const diffDays = Math.ceil(diffTime / (1000 * 60 * 60 * 24))
      // 使用实际使用天数，但不超过请求的天数范围
      actualDaysForAvg = Math.min(diffDays, daysCount)
      // 至少为1天，避免除零
      actualDaysForAvg = Math.max(actualDaysForAvg, 1)
    }

    // 使用实际天数计算日均值
    const avgDailyCost = actualDaysForAvg > 0 ? totalCost / actualDaysForAvg : 0
    const avgDailyRequests = actualDaysForAvg > 0 ? totalRequests / actualDaysForAvg : 0
    const avgDailyTokens = actualDaysForAvg > 0 ? totalTokens / actualDaysForAvg : 0

    const todayData = history.length > 0 ? history[history.length - 1] : null

    return res.json({
      success: true,
      data: {
        history,
        summary: {
          days: daysCount,
          actualDaysUsed: actualDaysForAvg, // 实际使用的天数（用于计算日均值）
          accountCreatedAt: accountCreatedAt ? accountCreatedAt.toISOString() : null,
          totalCost,
          totalCostFormatted: CostCalculator.formatCost(totalCost),
          totalRequests,
          totalTokens,
          avgDailyCost,
          avgDailyCostFormatted: CostCalculator.formatCost(avgDailyCost),
          avgDailyRequests,
          avgDailyTokens,
          today: todayData
            ? {
                date: todayData.date,
                cost: todayData.cost,
                costFormatted: todayData.formattedCost,
                requests: todayData.requests,
                tokens: todayData.tokens
              }
            : null,
          highestCostDay,
          highestRequestDay
        },
        overview: accountUsageStats,
        generatedAt: new Date().toISOString()
      }
    })
  } catch (error) {
    logger.error('❌ Failed to get account usage history:', error)
    return res.status(500).json({
      success: false,
      error: 'Failed to get account usage history',
      message: error.message
    })
  }
})

// 📊 系统统计

// 获取系统概览
router.get('/dashboard', authenticateAdmin, async (req, res) => {
  try {
    const [
      ,
      apiKeys,
      claudeAccounts,
      claudeConsoleAccounts,
      geminiAccounts,
      bedrockAccountsResult,
      openaiAccounts,
      ccrAccounts,
      openaiResponsesAccounts,
      droidAccounts,
      todayStats,
      systemAverages,
      realtimeMetrics
    ] = await Promise.all([
      redis.getSystemStats(),
      apiKeyService.getAllApiKeys(),
      claudeAccountService.getAllAccounts(),
      claudeConsoleAccountService.getAllAccounts(),
      geminiAccountService.getAllAccounts(),
      bedrockAccountService.getAllAccounts(),
      redis.getAllOpenAIAccounts(),
      ccrAccountService.getAllAccounts(),
      openaiResponsesAccountService.getAllAccounts(true),
      droidAccountService.getAllAccounts(),
      redis.getTodayStats(),
      redis.getSystemAverages(),
      redis.getRealtimeSystemMetrics()
    ])

    // 处理Bedrock账户数据
    const bedrockAccounts = bedrockAccountsResult.success ? bedrockAccountsResult.data : []
    const normalizeBoolean = (value) => value === true || value === 'true'
    const isRateLimitedFlag = (status) => {
      if (!status) {
        return false
      }
      if (typeof status === 'string') {
        return status === 'limited'
      }
      if (typeof status === 'object') {
        return status.isRateLimited === true
      }
      return false
    }

    const normalDroidAccounts = droidAccounts.filter(
      (acc) =>
        normalizeBoolean(acc.isActive) &&
        acc.status !== 'blocked' &&
        acc.status !== 'unauthorized' &&
        normalizeBoolean(acc.schedulable) &&
        !isRateLimitedFlag(acc.rateLimitStatus)
    ).length
    const abnormalDroidAccounts = droidAccounts.filter(
      (acc) =>
        !normalizeBoolean(acc.isActive) || acc.status === 'blocked' || acc.status === 'unauthorized'
    ).length
    const pausedDroidAccounts = droidAccounts.filter(
      (acc) =>
        !normalizeBoolean(acc.schedulable) &&
        normalizeBoolean(acc.isActive) &&
        acc.status !== 'blocked' &&
        acc.status !== 'unauthorized'
    ).length
    const rateLimitedDroidAccounts = droidAccounts.filter((acc) =>
      isRateLimitedFlag(acc.rateLimitStatus)
    ).length

    // 计算使用统计（统一使用allTokens）
    const totalTokensUsed = apiKeys.reduce(
      (sum, key) => sum + (key.usage?.total?.allTokens || 0),
      0
    )
    const totalRequestsUsed = apiKeys.reduce(
      (sum, key) => sum + (key.usage?.total?.requests || 0),
      0
    )
    const totalInputTokensUsed = apiKeys.reduce(
      (sum, key) => sum + (key.usage?.total?.inputTokens || 0),
      0
    )
    const totalOutputTokensUsed = apiKeys.reduce(
      (sum, key) => sum + (key.usage?.total?.outputTokens || 0),
      0
    )
    const totalCacheCreateTokensUsed = apiKeys.reduce(
      (sum, key) => sum + (key.usage?.total?.cacheCreateTokens || 0),
      0
    )
    const totalCacheReadTokensUsed = apiKeys.reduce(
      (sum, key) => sum + (key.usage?.total?.cacheReadTokens || 0),
      0
    )
    const totalAllTokensUsed = apiKeys.reduce(
      (sum, key) => sum + (key.usage?.total?.allTokens || 0),
      0
    )

    const activeApiKeys = apiKeys.filter((key) => key.isActive).length

    // Claude账户统计 - 根据账户管理页面的判断逻辑
    const normalClaudeAccounts = claudeAccounts.filter(
      (acc) =>
        acc.isActive &&
        acc.status !== 'blocked' &&
        acc.status !== 'unauthorized' &&
        acc.schedulable !== false &&
        !(acc.rateLimitStatus && acc.rateLimitStatus.isRateLimited)
    ).length
    const abnormalClaudeAccounts = claudeAccounts.filter(
      (acc) => !acc.isActive || acc.status === 'blocked' || acc.status === 'unauthorized'
    ).length
    const pausedClaudeAccounts = claudeAccounts.filter(
      (acc) =>
        acc.schedulable === false &&
        acc.isActive &&
        acc.status !== 'blocked' &&
        acc.status !== 'unauthorized'
    ).length
    const rateLimitedClaudeAccounts = claudeAccounts.filter(
      (acc) => acc.rateLimitStatus && acc.rateLimitStatus.isRateLimited
    ).length

    // Claude Console账户统计
    const normalClaudeConsoleAccounts = claudeConsoleAccounts.filter(
      (acc) =>
        acc.isActive &&
        acc.status !== 'blocked' &&
        acc.status !== 'unauthorized' &&
        acc.schedulable !== false &&
        !(acc.rateLimitStatus && acc.rateLimitStatus.isRateLimited)
    ).length
    const abnormalClaudeConsoleAccounts = claudeConsoleAccounts.filter(
      (acc) => !acc.isActive || acc.status === 'blocked' || acc.status === 'unauthorized'
    ).length
    const pausedClaudeConsoleAccounts = claudeConsoleAccounts.filter(
      (acc) =>
        acc.schedulable === false &&
        acc.isActive &&
        acc.status !== 'blocked' &&
        acc.status !== 'unauthorized'
    ).length
    const rateLimitedClaudeConsoleAccounts = claudeConsoleAccounts.filter(
      (acc) => acc.rateLimitStatus && acc.rateLimitStatus.isRateLimited
    ).length

    // Gemini账户统计
    const normalGeminiAccounts = geminiAccounts.filter(
      (acc) =>
        acc.isActive &&
        acc.status !== 'blocked' &&
        acc.status !== 'unauthorized' &&
        acc.schedulable !== false &&
        !(
          acc.rateLimitStatus === 'limited' ||
          (acc.rateLimitStatus && acc.rateLimitStatus.isRateLimited)
        )
    ).length
    const abnormalGeminiAccounts = geminiAccounts.filter(
      (acc) => !acc.isActive || acc.status === 'blocked' || acc.status === 'unauthorized'
    ).length
    const pausedGeminiAccounts = geminiAccounts.filter(
      (acc) =>
        acc.schedulable === false &&
        acc.isActive &&
        acc.status !== 'blocked' &&
        acc.status !== 'unauthorized'
    ).length
    const rateLimitedGeminiAccounts = geminiAccounts.filter(
      (acc) =>
        acc.rateLimitStatus === 'limited' ||
        (acc.rateLimitStatus && acc.rateLimitStatus.isRateLimited)
    ).length

    // Bedrock账户统计
    const normalBedrockAccounts = bedrockAccounts.filter(
      (acc) =>
        acc.isActive &&
        acc.status !== 'blocked' &&
        acc.status !== 'unauthorized' &&
        acc.schedulable !== false &&
        !(acc.rateLimitStatus && acc.rateLimitStatus.isRateLimited)
    ).length
    const abnormalBedrockAccounts = bedrockAccounts.filter(
      (acc) => !acc.isActive || acc.status === 'blocked' || acc.status === 'unauthorized'
    ).length
    const pausedBedrockAccounts = bedrockAccounts.filter(
      (acc) =>
        acc.schedulable === false &&
        acc.isActive &&
        acc.status !== 'blocked' &&
        acc.status !== 'unauthorized'
    ).length
    const rateLimitedBedrockAccounts = bedrockAccounts.filter(
      (acc) => acc.rateLimitStatus && acc.rateLimitStatus.isRateLimited
    ).length

    // OpenAI账户统计
    // 注意：OpenAI账户的isActive和schedulable是字符串类型，默认值为'true'
    const normalOpenAIAccounts = openaiAccounts.filter(
      (acc) =>
        (acc.isActive === 'true' ||
          acc.isActive === true ||
          (!acc.isActive && acc.isActive !== 'false' && acc.isActive !== false)) &&
        acc.status !== 'blocked' &&
        acc.status !== 'unauthorized' &&
        acc.schedulable !== 'false' &&
        acc.schedulable !== false && // 包括'true'、true和undefined
        !(acc.rateLimitStatus && acc.rateLimitStatus.isRateLimited)
    ).length
    const abnormalOpenAIAccounts = openaiAccounts.filter(
      (acc) =>
        acc.isActive === 'false' ||
        acc.isActive === false ||
        acc.status === 'blocked' ||
        acc.status === 'unauthorized'
    ).length
    const pausedOpenAIAccounts = openaiAccounts.filter(
      (acc) =>
        (acc.schedulable === 'false' || acc.schedulable === false) &&
        (acc.isActive === 'true' ||
          acc.isActive === true ||
          (!acc.isActive && acc.isActive !== 'false' && acc.isActive !== false)) &&
        acc.status !== 'blocked' &&
        acc.status !== 'unauthorized'
    ).length
    const rateLimitedOpenAIAccounts = openaiAccounts.filter(
      (acc) => acc.rateLimitStatus && acc.rateLimitStatus.isRateLimited
    ).length

    // CCR账户统计
    const normalCcrAccounts = ccrAccounts.filter(
      (acc) =>
        acc.isActive &&
        acc.status !== 'blocked' &&
        acc.status !== 'unauthorized' &&
        acc.schedulable !== false &&
        !(acc.rateLimitStatus && acc.rateLimitStatus.isRateLimited)
    ).length
    const abnormalCcrAccounts = ccrAccounts.filter(
      (acc) => !acc.isActive || acc.status === 'blocked' || acc.status === 'unauthorized'
    ).length
    const pausedCcrAccounts = ccrAccounts.filter(
      (acc) =>
        acc.schedulable === false &&
        acc.isActive &&
        acc.status !== 'blocked' &&
        acc.status !== 'unauthorized'
    ).length
    const rateLimitedCcrAccounts = ccrAccounts.filter(
      (acc) => acc.rateLimitStatus && acc.rateLimitStatus.isRateLimited
    ).length

    // OpenAI-Responses账户统计
    // 注意：OpenAI-Responses账户的isActive和schedulable也是字符串类型
    const normalOpenAIResponsesAccounts = openaiResponsesAccounts.filter(
      (acc) =>
        (acc.isActive === 'true' ||
          acc.isActive === true ||
          (!acc.isActive && acc.isActive !== 'false' && acc.isActive !== false)) &&
        acc.status !== 'blocked' &&
        acc.status !== 'unauthorized' &&
        acc.schedulable !== 'false' &&
        acc.schedulable !== false &&
        !(acc.rateLimitStatus && acc.rateLimitStatus.isRateLimited)
    ).length
    const abnormalOpenAIResponsesAccounts = openaiResponsesAccounts.filter(
      (acc) =>
        acc.isActive === 'false' ||
        acc.isActive === false ||
        acc.status === 'blocked' ||
        acc.status === 'unauthorized'
    ).length
    const pausedOpenAIResponsesAccounts = openaiResponsesAccounts.filter(
      (acc) =>
        (acc.schedulable === 'false' || acc.schedulable === false) &&
        (acc.isActive === 'true' ||
          acc.isActive === true ||
          (!acc.isActive && acc.isActive !== 'false' && acc.isActive !== false)) &&
        acc.status !== 'blocked' &&
        acc.status !== 'unauthorized'
    ).length
    const rateLimitedOpenAIResponsesAccounts = openaiResponsesAccounts.filter(
      (acc) => acc.rateLimitStatus && acc.rateLimitStatus.isRateLimited
    ).length

    const dashboard = {
      overview: {
        totalApiKeys: apiKeys.length,
        activeApiKeys,
        // 总账户统计（所有平台）
        totalAccounts:
          claudeAccounts.length +
          claudeConsoleAccounts.length +
          geminiAccounts.length +
          bedrockAccounts.length +
          openaiAccounts.length +
          openaiResponsesAccounts.length +
          ccrAccounts.length,
        normalAccounts:
          normalClaudeAccounts +
          normalClaudeConsoleAccounts +
          normalGeminiAccounts +
          normalBedrockAccounts +
          normalOpenAIAccounts +
          normalOpenAIResponsesAccounts +
          normalCcrAccounts,
        abnormalAccounts:
          abnormalClaudeAccounts +
          abnormalClaudeConsoleAccounts +
          abnormalGeminiAccounts +
          abnormalBedrockAccounts +
          abnormalOpenAIAccounts +
          abnormalOpenAIResponsesAccounts +
          abnormalCcrAccounts +
          abnormalDroidAccounts,
        pausedAccounts:
          pausedClaudeAccounts +
          pausedClaudeConsoleAccounts +
          pausedGeminiAccounts +
          pausedBedrockAccounts +
          pausedOpenAIAccounts +
          pausedOpenAIResponsesAccounts +
          pausedCcrAccounts +
          pausedDroidAccounts,
        rateLimitedAccounts:
          rateLimitedClaudeAccounts +
          rateLimitedClaudeConsoleAccounts +
          rateLimitedGeminiAccounts +
          rateLimitedBedrockAccounts +
          rateLimitedOpenAIAccounts +
          rateLimitedOpenAIResponsesAccounts +
          rateLimitedCcrAccounts +
          rateLimitedDroidAccounts,
        // 各平台详细统计
        accountsByPlatform: {
          claude: {
            total: claudeAccounts.length,
            normal: normalClaudeAccounts,
            abnormal: abnormalClaudeAccounts,
            paused: pausedClaudeAccounts,
            rateLimited: rateLimitedClaudeAccounts
          },
          'claude-console': {
            total: claudeConsoleAccounts.length,
            normal: normalClaudeConsoleAccounts,
            abnormal: abnormalClaudeConsoleAccounts,
            paused: pausedClaudeConsoleAccounts,
            rateLimited: rateLimitedClaudeConsoleAccounts
          },
          gemini: {
            total: geminiAccounts.length,
            normal: normalGeminiAccounts,
            abnormal: abnormalGeminiAccounts,
            paused: pausedGeminiAccounts,
            rateLimited: rateLimitedGeminiAccounts
          },
          bedrock: {
            total: bedrockAccounts.length,
            normal: normalBedrockAccounts,
            abnormal: abnormalBedrockAccounts,
            paused: pausedBedrockAccounts,
            rateLimited: rateLimitedBedrockAccounts
          },
          openai: {
            total: openaiAccounts.length,
            normal: normalOpenAIAccounts,
            abnormal: abnormalOpenAIAccounts,
            paused: pausedOpenAIAccounts,
            rateLimited: rateLimitedOpenAIAccounts
          },
          ccr: {
            total: ccrAccounts.length,
            normal: normalCcrAccounts,
            abnormal: abnormalCcrAccounts,
            paused: pausedCcrAccounts,
            rateLimited: rateLimitedCcrAccounts
          },
          'openai-responses': {
            total: openaiResponsesAccounts.length,
            normal: normalOpenAIResponsesAccounts,
            abnormal: abnormalOpenAIResponsesAccounts,
            paused: pausedOpenAIResponsesAccounts,
            rateLimited: rateLimitedOpenAIResponsesAccounts
          },
          droid: {
            total: droidAccounts.length,
            normal: normalDroidAccounts,
            abnormal: abnormalDroidAccounts,
            paused: pausedDroidAccounts,
            rateLimited: rateLimitedDroidAccounts
          }
        },
        // 保留旧字段以兼容
        activeAccounts:
          normalClaudeAccounts +
          normalClaudeConsoleAccounts +
          normalGeminiAccounts +
          normalBedrockAccounts +
          normalOpenAIAccounts +
          normalOpenAIResponsesAccounts +
          normalCcrAccounts +
          normalDroidAccounts,
        totalClaudeAccounts: claudeAccounts.length + claudeConsoleAccounts.length,
        activeClaudeAccounts: normalClaudeAccounts + normalClaudeConsoleAccounts,
        rateLimitedClaudeAccounts: rateLimitedClaudeAccounts + rateLimitedClaudeConsoleAccounts,
        totalGeminiAccounts: geminiAccounts.length,
        activeGeminiAccounts: normalGeminiAccounts,
        rateLimitedGeminiAccounts,
        totalTokensUsed,
        totalRequestsUsed,
        totalInputTokensUsed,
        totalOutputTokensUsed,
        totalCacheCreateTokensUsed,
        totalCacheReadTokensUsed,
        totalAllTokensUsed
      },
      recentActivity: {
        apiKeysCreatedToday: todayStats.apiKeysCreatedToday,
        requestsToday: todayStats.requestsToday,
        tokensToday: todayStats.tokensToday,
        inputTokensToday: todayStats.inputTokensToday,
        outputTokensToday: todayStats.outputTokensToday,
        cacheCreateTokensToday: todayStats.cacheCreateTokensToday || 0,
        cacheReadTokensToday: todayStats.cacheReadTokensToday || 0
      },
      systemAverages: {
        rpm: systemAverages.systemRPM,
        tpm: systemAverages.systemTPM
      },
      realtimeMetrics: {
        rpm: realtimeMetrics.realtimeRPM,
        tpm: realtimeMetrics.realtimeTPM,
        windowMinutes: realtimeMetrics.windowMinutes,
        isHistorical: realtimeMetrics.windowMinutes === 0 // 标识是否使用了历史数据
      },
      systemHealth: {
        redisConnected: redis.isConnected,
        claudeAccountsHealthy: normalClaudeAccounts + normalClaudeConsoleAccounts > 0,
        geminiAccountsHealthy: normalGeminiAccounts > 0,
        droidAccountsHealthy: normalDroidAccounts > 0,
        uptime: process.uptime()
      },
      systemTimezone: config.system.timezoneOffset || 8
    }

    return res.json({ success: true, data: dashboard })
  } catch (error) {
    logger.error('❌ Failed to get dashboard data:', error)
    return res.status(500).json({ error: 'Failed to get dashboard data', message: error.message })
  }
})

// 获取使用统计
router.get('/usage-stats', authenticateAdmin, async (req, res) => {
  try {
    const { period = 'daily' } = req.query // daily, monthly

    // 获取基础API Key统计
    const apiKeys = await apiKeyService.getAllApiKeys()

    const stats = apiKeys.map((key) => ({
      keyId: key.id,
      keyName: key.name,
      usage: key.usage
    }))

    return res.json({ success: true, data: { period, stats } })
  } catch (error) {
    logger.error('❌ Failed to get usage stats:', error)
    return res.status(500).json({ error: 'Failed to get usage stats', message: error.message })
  }
})

// 获取按模型的使用统计和费用
router.get('/model-stats', authenticateAdmin, async (req, res) => {
  try {
    const { period = 'daily', startDate, endDate } = req.query // daily, monthly, 支持自定义时间范围
    const today = redis.getDateStringInTimezone()
    const tzDate = redis.getDateInTimezone()
    const currentMonth = `${tzDate.getUTCFullYear()}-${String(tzDate.getUTCMonth() + 1).padStart(
      2,
      '0'
    )}`

    logger.info(
      `📊 Getting global model stats, period: ${period}, startDate: ${startDate}, endDate: ${endDate}, today: ${today}, currentMonth: ${currentMonth}`
    )

    const client = redis.getClientSafe()

    // 获取所有模型的统计数据
    let searchPatterns = []

    if (startDate && endDate) {
      // 自定义日期范围，生成多个日期的搜索模式
      const start = new Date(startDate)
      const end = new Date(endDate)

      // 确保日期范围有效
      if (start > end) {
        return res.status(400).json({ error: 'Start date must be before or equal to end date' })
      }

      // 限制最大范围为365天
      const daysDiff = Math.ceil((end - start) / (1000 * 60 * 60 * 24)) + 1
      if (daysDiff > 365) {
        return res.status(400).json({ error: 'Date range cannot exceed 365 days' })
      }

      // 生成日期范围内所有日期的搜索模式
      const currentDate = new Date(start)
      while (currentDate <= end) {
        const dateStr = redis.getDateStringInTimezone(currentDate)
        searchPatterns.push(`usage:model:daily:*:${dateStr}`)
        currentDate.setDate(currentDate.getDate() + 1)
      }

      logger.info(`📊 Generated ${searchPatterns.length} search patterns for date range`)
    } else {
      // 使用默认的period
      const pattern =
        period === 'daily'
          ? `usage:model:daily:*:${today}`
          : `usage:model:monthly:*:${currentMonth}`
      searchPatterns = [pattern]
    }

    logger.info('📊 Searching patterns:', searchPatterns)

    // 获取所有匹配的keys
    const allKeys = []
    for (const pattern of searchPatterns) {
      const keys = await client.keys(pattern)
      allKeys.push(...keys)
    }

    logger.info(`📊 Found ${allKeys.length} matching keys in total`)

    // 模型名标准化函数（与redis.js保持一致）
    const normalizeModelName = (model) => {
      if (!model || model === 'unknown') {
        return model
      }

      // 对于Bedrock模型，去掉区域前缀进行统一
      if (model.includes('.anthropic.') || model.includes('.claude')) {
        // 匹配所有AWS区域格式：region.anthropic.model-name-v1:0 -> claude-model-name
        // 支持所有AWS区域格式，如：us-east-1, eu-west-1, ap-southeast-1, ca-central-1等
        let normalized = model.replace(/^[a-z0-9-]+\./, '') // 去掉任何区域前缀（更通用）
        normalized = normalized.replace('anthropic.', '') // 去掉anthropic前缀
        normalized = normalized.replace(/-v\d+:\d+$/, '') // 去掉版本后缀（如-v1:0, -v2:1等）
        return normalized
      }

      // 对于其他模型，去掉常见的版本后缀
      return model.replace(/-v\d+:\d+$|:latest$/, '')
    }

    // 聚合相同模型的数据
    const modelStatsMap = new Map()

    for (const key of allKeys) {
      const match = key.match(/usage:model:daily:(.+):\d{4}-\d{2}-\d{2}$/)

      if (!match) {
        logger.warn(`📊 Pattern mismatch for key: ${key}`)
        continue
      }

      const rawModel = match[1]
      const normalizedModel = normalizeModelName(rawModel)
      const data = await client.hgetall(key)

      if (data && Object.keys(data).length > 0) {
        const stats = modelStatsMap.get(normalizedModel) || {
          requests: 0,
          inputTokens: 0,
          outputTokens: 0,
          cacheCreateTokens: 0,
          cacheReadTokens: 0,
          allTokens: 0
        }

        stats.requests += parseInt(data.requests) || 0
        stats.inputTokens += parseInt(data.inputTokens) || 0
        stats.outputTokens += parseInt(data.outputTokens) || 0
        stats.cacheCreateTokens += parseInt(data.cacheCreateTokens) || 0
        stats.cacheReadTokens += parseInt(data.cacheReadTokens) || 0
        stats.allTokens += parseInt(data.allTokens) || 0

        modelStatsMap.set(normalizedModel, stats)
      }
    }

    // 转换为数组并计算费用
    const modelStats = []

    for (const [model, stats] of modelStatsMap) {
      const usage = {
        input_tokens: stats.inputTokens,
        output_tokens: stats.outputTokens,
        cache_creation_input_tokens: stats.cacheCreateTokens,
        cache_read_input_tokens: stats.cacheReadTokens
      }

      // 计算费用
      const costData = CostCalculator.calculateCost(usage, model)

      modelStats.push({
        model,
        period: startDate && endDate ? 'custom' : period,
        requests: stats.requests,
        inputTokens: usage.input_tokens,
        outputTokens: usage.output_tokens,
        cacheCreateTokens: usage.cache_creation_input_tokens,
        cacheReadTokens: usage.cache_read_input_tokens,
        allTokens: stats.allTokens,
        usage: {
          requests: stats.requests,
          inputTokens: usage.input_tokens,
          outputTokens: usage.output_tokens,
          cacheCreateTokens: usage.cache_creation_input_tokens,
          cacheReadTokens: usage.cache_read_input_tokens,
          totalTokens:
            usage.input_tokens +
            usage.output_tokens +
            usage.cache_creation_input_tokens +
            usage.cache_read_input_tokens
        },
        costs: costData.costs,
        formatted: costData.formatted,
        pricing: costData.pricing
      })
    }

    // 按总费用排序
    modelStats.sort((a, b) => b.costs.total - a.costs.total)

    logger.info(
      `📊 Returning ${modelStats.length} global model stats for period ${period}:`,
      modelStats
    )

    return res.json({ success: true, data: modelStats })
  } catch (error) {
    logger.error('❌ Failed to get model stats:', error)
    return res.status(500).json({ error: 'Failed to get model stats', message: error.message })
  }
})

// 🔧 系统管理

// 清理过期数据
router.post('/cleanup', authenticateAdmin, async (req, res) => {
  try {
    const [expiredKeys, errorAccounts] = await Promise.all([
      apiKeyService.cleanupExpiredKeys(),
      claudeAccountService.cleanupErrorAccounts()
    ])

    await redis.cleanup()

    logger.success(
      `🧹 Admin triggered cleanup: ${expiredKeys} expired keys, ${errorAccounts} error accounts`
    )

    return res.json({
      success: true,
      message: 'Cleanup completed',
      data: {
        expiredKeysRemoved: expiredKeys,
        errorAccountsReset: errorAccounts
      }
    })
  } catch (error) {
    logger.error('❌ Cleanup failed:', error)
    return res.status(500).json({ error: 'Cleanup failed', message: error.message })
  }
})

// 获取使用趋势数据
router.get('/usage-trend', authenticateAdmin, async (req, res) => {
  try {
    const { days = 7, granularity = 'day', startDate, endDate } = req.query
    const client = redis.getClientSafe()

    const trendData = []

    if (granularity === 'hour') {
      // 小时粒度统计
      let startTime, endTime

      if (startDate && endDate) {
        // 使用自定义时间范围
        startTime = new Date(startDate)
        endTime = new Date(endDate)

        // 调试日志
        logger.info('📊 Usage trend hour granularity - received times:')
        logger.info(`  startDate (raw): ${startDate}`)
        logger.info(`  endDate (raw): ${endDate}`)
        logger.info(`  startTime (parsed): ${startTime.toISOString()}`)
        logger.info(`  endTime (parsed): ${endTime.toISOString()}`)
        logger.info(`  System timezone offset: ${config.system.timezoneOffset || 8}`)
      } else {
        // 默认最近24小时
        endTime = new Date()
        startTime = new Date(endTime.getTime() - 24 * 60 * 60 * 1000)
      }

      // 确保时间范围不超过24小时
      const timeDiff = endTime - startTime
      if (timeDiff > 24 * 60 * 60 * 1000) {
        return res.status(400).json({
          error: '小时粒度查询时间范围不能超过24小时'
        })
      }

      // 按小时遍历
      const currentHour = new Date(startTime)
      currentHour.setMinutes(0, 0, 0)

      while (currentHour <= endTime) {
        // 注意：前端发送的时间已经是UTC时间，不需要再次转换
        // 直接从currentHour生成对应系统时区的日期和小时
        const tzCurrentHour = redis.getDateInTimezone(currentHour)
        const dateStr = redis.getDateStringInTimezone(currentHour)
        const hour = String(tzCurrentHour.getUTCHours()).padStart(2, '0')
        const hourKey = `${dateStr}:${hour}`

        // 获取当前小时的模型统计数据
        const modelPattern = `usage:model:hourly:*:${hourKey}`
        const modelKeys = await client.keys(modelPattern)

        let hourInputTokens = 0
        let hourOutputTokens = 0
        let hourRequests = 0
        let hourCacheCreateTokens = 0
        let hourCacheReadTokens = 0
        let hourCost = 0

        for (const modelKey of modelKeys) {
          const modelMatch = modelKey.match(/usage:model:hourly:(.+):\d{4}-\d{2}-\d{2}:\d{2}$/)
          if (!modelMatch) {
            continue
          }

          const model = modelMatch[1]
          const data = await client.hgetall(modelKey)

          if (data && Object.keys(data).length > 0) {
            const modelInputTokens = parseInt(data.inputTokens) || 0
            const modelOutputTokens = parseInt(data.outputTokens) || 0
            const modelCacheCreateTokens = parseInt(data.cacheCreateTokens) || 0
            const modelCacheReadTokens = parseInt(data.cacheReadTokens) || 0
            const modelRequests = parseInt(data.requests) || 0

            hourInputTokens += modelInputTokens
            hourOutputTokens += modelOutputTokens
            hourCacheCreateTokens += modelCacheCreateTokens
            hourCacheReadTokens += modelCacheReadTokens
            hourRequests += modelRequests

            const modelUsage = {
              input_tokens: modelInputTokens,
              output_tokens: modelOutputTokens,
              cache_creation_input_tokens: modelCacheCreateTokens,
              cache_read_input_tokens: modelCacheReadTokens
            }
            const modelCostResult = CostCalculator.calculateCost(modelUsage, model)
            hourCost += modelCostResult.costs.total
          }
        }

        // 如果没有模型级别的数据，尝试API Key级别的数据
        if (modelKeys.length === 0) {
          const pattern = `usage:hourly:*:${hourKey}`
          const keys = await client.keys(pattern)

          for (const key of keys) {
            const data = await client.hgetall(key)
            if (data) {
              hourInputTokens += parseInt(data.inputTokens) || 0
              hourOutputTokens += parseInt(data.outputTokens) || 0
              hourRequests += parseInt(data.requests) || 0
              hourCacheCreateTokens += parseInt(data.cacheCreateTokens) || 0
              hourCacheReadTokens += parseInt(data.cacheReadTokens) || 0
            }
          }

          const usage = {
            input_tokens: hourInputTokens,
            output_tokens: hourOutputTokens,
            cache_creation_input_tokens: hourCacheCreateTokens,
            cache_read_input_tokens: hourCacheReadTokens
          }
          const costResult = CostCalculator.calculateCost(usage, 'unknown')
          hourCost = costResult.costs.total
        }

        // 格式化时间标签 - 使用系统时区的显示
        const tzDateForLabel = redis.getDateInTimezone(currentHour)
        const month = String(tzDateForLabel.getUTCMonth() + 1).padStart(2, '0')
        const day = String(tzDateForLabel.getUTCDate()).padStart(2, '0')
        const hourStr = String(tzDateForLabel.getUTCHours()).padStart(2, '0')

        trendData.push({
          // 对于小时粒度，只返回hour字段，不返回date字段
          hour: currentHour.toISOString(), // 保留原始ISO时间用于排序
          label: `${month}/${day} ${hourStr}:00`, // 添加格式化的标签
          inputTokens: hourInputTokens,
          outputTokens: hourOutputTokens,
          requests: hourRequests,
          cacheCreateTokens: hourCacheCreateTokens,
          cacheReadTokens: hourCacheReadTokens,
          totalTokens:
            hourInputTokens + hourOutputTokens + hourCacheCreateTokens + hourCacheReadTokens,
          cost: hourCost
        })

        // 移到下一个小时
        currentHour.setHours(currentHour.getHours() + 1)
      }
    } else {
      // 天粒度统计（保持原有逻辑）
      const daysCount = parseInt(days) || 7
      const today = new Date()

      // 获取过去N天的数据
      for (let i = 0; i < daysCount; i++) {
        const date = new Date(today)
        date.setDate(date.getDate() - i)
        const dateStr = redis.getDateStringInTimezone(date)

        // 汇总当天所有API Key的使用数据
        const pattern = `usage:daily:*:${dateStr}`
        const keys = await client.keys(pattern)

        let dayInputTokens = 0
        let dayOutputTokens = 0
        let dayRequests = 0
        let dayCacheCreateTokens = 0
        let dayCacheReadTokens = 0
        let dayCost = 0

        // 按模型统计使用量
        // const modelUsageMap = new Map();

        // 获取当天所有模型的使用数据
        const modelPattern = `usage:model:daily:*:${dateStr}`
        const modelKeys = await client.keys(modelPattern)

        for (const modelKey of modelKeys) {
          // 解析模型名称
          const modelMatch = modelKey.match(/usage:model:daily:(.+):\d{4}-\d{2}-\d{2}$/)
          if (!modelMatch) {
            continue
          }

          const model = modelMatch[1]
          const data = await client.hgetall(modelKey)

          if (data && Object.keys(data).length > 0) {
            const modelInputTokens = parseInt(data.inputTokens) || 0
            const modelOutputTokens = parseInt(data.outputTokens) || 0
            const modelCacheCreateTokens = parseInt(data.cacheCreateTokens) || 0
            const modelCacheReadTokens = parseInt(data.cacheReadTokens) || 0
            const modelRequests = parseInt(data.requests) || 0

            // 累加总数
            dayInputTokens += modelInputTokens
            dayOutputTokens += modelOutputTokens
            dayCacheCreateTokens += modelCacheCreateTokens
            dayCacheReadTokens += modelCacheReadTokens
            dayRequests += modelRequests

            // 按模型计算费用
            const modelUsage = {
              input_tokens: modelInputTokens,
              output_tokens: modelOutputTokens,
              cache_creation_input_tokens: modelCacheCreateTokens,
              cache_read_input_tokens: modelCacheReadTokens
            }
            const modelCostResult = CostCalculator.calculateCost(modelUsage, model)
            dayCost += modelCostResult.costs.total
          }
        }

        // 如果没有模型级别的数据，回退到原始方法
        if (modelKeys.length === 0 && keys.length > 0) {
          for (const key of keys) {
            const data = await client.hgetall(key)
            if (data) {
              dayInputTokens += parseInt(data.inputTokens) || 0
              dayOutputTokens += parseInt(data.outputTokens) || 0
              dayRequests += parseInt(data.requests) || 0
              dayCacheCreateTokens += parseInt(data.cacheCreateTokens) || 0
              dayCacheReadTokens += parseInt(data.cacheReadTokens) || 0
            }
          }

          // 使用默认模型价格计算
          const usage = {
            input_tokens: dayInputTokens,
            output_tokens: dayOutputTokens,
            cache_creation_input_tokens: dayCacheCreateTokens,
            cache_read_input_tokens: dayCacheReadTokens
          }
          const costResult = CostCalculator.calculateCost(usage, 'unknown')
          dayCost = costResult.costs.total
        }

        trendData.push({
          date: dateStr,
          inputTokens: dayInputTokens,
          outputTokens: dayOutputTokens,
          requests: dayRequests,
          cacheCreateTokens: dayCacheCreateTokens,
          cacheReadTokens: dayCacheReadTokens,
          totalTokens: dayInputTokens + dayOutputTokens + dayCacheCreateTokens + dayCacheReadTokens,
          cost: dayCost,
          formattedCost: CostCalculator.formatCost(dayCost)
        })
      }
    }

    // 按日期正序排列
    if (granularity === 'hour') {
      trendData.sort((a, b) => new Date(a.hour) - new Date(b.hour))
    } else {
      trendData.sort((a, b) => new Date(a.date) - new Date(b.date))
    }

    return res.json({ success: true, data: trendData, granularity })
  } catch (error) {
    logger.error('❌ Failed to get usage trend:', error)
    return res.status(500).json({ error: 'Failed to get usage trend', message: error.message })
  }
})

// 获取单个API Key的模型统计
router.get('/api-keys/:keyId/model-stats', authenticateAdmin, async (req, res) => {
  try {
    const { keyId } = req.params
    const { period = 'monthly', startDate, endDate } = req.query

    logger.info(
      `📊 Getting model stats for API key: ${keyId}, period: ${period}, startDate: ${startDate}, endDate: ${endDate}`
    )

    const client = redis.getClientSafe()
    const today = redis.getDateStringInTimezone()
    const tzDate = redis.getDateInTimezone()
    const currentMonth = `${tzDate.getUTCFullYear()}-${String(tzDate.getUTCMonth() + 1).padStart(
      2,
      '0'
    )}`

    let searchPatterns = []

    if (period === 'custom' && startDate && endDate) {
      // 自定义日期范围，生成多个日期的搜索模式
      const start = new Date(startDate)
      const end = new Date(endDate)

      // 确保日期范围有效
      if (start > end) {
        return res.status(400).json({ error: 'Start date must be before or equal to end date' })
      }

      // 限制最大范围为365天
      const daysDiff = Math.ceil((end - start) / (1000 * 60 * 60 * 24)) + 1
      if (daysDiff > 365) {
        return res.status(400).json({ error: 'Date range cannot exceed 365 days' })
      }

      // 生成日期范围内所有日期的搜索模式
      for (let d = new Date(start); d <= end; d.setDate(d.getDate() + 1)) {
        const dateStr = redis.getDateStringInTimezone(d)
        searchPatterns.push(`usage:${keyId}:model:daily:*:${dateStr}`)
      }

      logger.info(
        `📊 Custom date range patterns: ${searchPatterns.length} days from ${startDate} to ${endDate}`
      )
    } else {
      // 原有的预设期间逻辑
      const pattern =
        period === 'daily'
          ? `usage:${keyId}:model:daily:*:${today}`
          : `usage:${keyId}:model:monthly:*:${currentMonth}`
      searchPatterns = [pattern]
      logger.info(`📊 Preset period pattern: ${pattern}`)
    }

    // 汇总所有匹配的数据
    const modelStatsMap = new Map()
    const modelStats = [] // 定义结果数组

    for (const pattern of searchPatterns) {
      const keys = await client.keys(pattern)
      logger.info(`📊 Pattern ${pattern} found ${keys.length} keys`)

      for (const key of keys) {
        const match =
          key.match(/usage:.+:model:daily:(.+):\d{4}-\d{2}-\d{2}$/) ||
          key.match(/usage:.+:model:monthly:(.+):\d{4}-\d{2}$/)

        if (!match) {
          logger.warn(`📊 Pattern mismatch for key: ${key}`)
          continue
        }

        const model = match[1]
        const data = await client.hgetall(key)

        if (data && Object.keys(data).length > 0) {
          // 累加同一模型的数据
          if (!modelStatsMap.has(model)) {
            modelStatsMap.set(model, {
              requests: 0,
              inputTokens: 0,
              outputTokens: 0,
              cacheCreateTokens: 0,
              cacheReadTokens: 0,
              allTokens: 0
            })
          }

          const stats = modelStatsMap.get(model)
          stats.requests += parseInt(data.requests) || 0
          stats.inputTokens += parseInt(data.inputTokens) || 0
          stats.outputTokens += parseInt(data.outputTokens) || 0
          stats.cacheCreateTokens += parseInt(data.cacheCreateTokens) || 0
          stats.cacheReadTokens += parseInt(data.cacheReadTokens) || 0
          stats.allTokens += parseInt(data.allTokens) || 0
        }
      }
    }

    // 将汇总的数据转换为最终结果
    for (const [model, stats] of modelStatsMap) {
      logger.info(`📊 Model ${model} aggregated data:`, stats)

      const usage = {
        input_tokens: stats.inputTokens,
        output_tokens: stats.outputTokens,
        cache_creation_input_tokens: stats.cacheCreateTokens,
        cache_read_input_tokens: stats.cacheReadTokens
      }

      // 使用CostCalculator计算费用
      const costData = CostCalculator.calculateCost(usage, model)

      modelStats.push({
        model,
        requests: stats.requests,
        inputTokens: stats.inputTokens,
        outputTokens: stats.outputTokens,
        cacheCreateTokens: stats.cacheCreateTokens,
        cacheReadTokens: stats.cacheReadTokens,
        allTokens: stats.allTokens,
        // 添加费用信息
        costs: costData.costs,
        formatted: costData.formatted,
        pricing: costData.pricing,
        usingDynamicPricing: costData.usingDynamicPricing
      })
    }

    // 如果没有找到模型级别的详细数据，尝试从汇总数据中生成展示
    if (modelStats.length === 0) {
      logger.info(
        `📊 No detailed model stats found, trying to get aggregate data for API key ${keyId}`
      )

      // 尝试从API Keys列表中获取usage数据作为备选方案
      try {
        const apiKeys = await apiKeyService.getAllApiKeys()
        const targetApiKey = apiKeys.find((key) => key.id === keyId)

        if (targetApiKey && targetApiKey.usage) {
          logger.info(
            `📊 Found API key usage data from getAllApiKeys for ${keyId}:`,
            targetApiKey.usage
          )

          // 从汇总数据创建展示条目
          let usageData
          if (period === 'custom' || period === 'daily') {
            // 对于自定义或日统计，使用daily数据或total数据
            usageData = targetApiKey.usage.daily || targetApiKey.usage.total
          } else {
            // 对于月统计，使用monthly数据或total数据
            usageData = targetApiKey.usage.monthly || targetApiKey.usage.total
          }

          if (usageData && usageData.allTokens > 0) {
            const usage = {
              input_tokens: usageData.inputTokens || 0,
              output_tokens: usageData.outputTokens || 0,
              cache_creation_input_tokens: usageData.cacheCreateTokens || 0,
              cache_read_input_tokens: usageData.cacheReadTokens || 0
            }

            // 对于汇总数据，使用默认模型计算费用
            const costData = CostCalculator.calculateCost(usage, 'claude-3-5-sonnet-20241022')

            modelStats.push({
              model: '总体使用 (历史数据)',
              requests: usageData.requests || 0,
              inputTokens: usageData.inputTokens || 0,
              outputTokens: usageData.outputTokens || 0,
              cacheCreateTokens: usageData.cacheCreateTokens || 0,
              cacheReadTokens: usageData.cacheReadTokens || 0,
              allTokens: usageData.allTokens || 0,
              // 添加费用信息
              costs: costData.costs,
              formatted: costData.formatted,
              pricing: costData.pricing,
              usingDynamicPricing: costData.usingDynamicPricing
            })

            logger.info('📊 Generated display data from API key usage stats')
          } else {
            logger.info(`📊 No usage data found for period ${period} in API key data`)
          }
        } else {
          logger.info(`📊 API key ${keyId} not found or has no usage data`)
        }
      } catch (error) {
        logger.error('❌ Error fetching API key usage data:', error)
      }
    }

    // 按总token数降序排列
    modelStats.sort((a, b) => b.allTokens - a.allTokens)

    logger.info(`📊 Returning ${modelStats.length} model stats for API key ${keyId}:`, modelStats)

    return res.json({ success: true, data: modelStats })
  } catch (error) {
    logger.error('❌ Failed to get API key model stats:', error)
    return res
      .status(500)
      .json({ error: 'Failed to get API key model stats', message: error.message })
  }
})

// 获取按账号分组的使用趋势
router.get('/account-usage-trend', authenticateAdmin, async (req, res) => {
  try {
    const { granularity = 'day', group = 'claude', days = 7, startDate, endDate } = req.query

    const allowedGroups = ['claude', 'openai', 'gemini']
    if (!allowedGroups.includes(group)) {
      return res.status(400).json({
        success: false,
        error: 'Invalid account group'
      })
    }

    const groupLabels = {
      claude: 'Claude账户',
      openai: 'OpenAI账户',
      gemini: 'Gemini账户'
    }

    // 拉取各平台账号列表
    let accounts = []
    if (group === 'claude') {
      const [claudeAccounts, claudeConsoleAccounts] = await Promise.all([
        claudeAccountService.getAllAccounts(),
        claudeConsoleAccountService.getAllAccounts()
      ])

      accounts = [
        ...claudeAccounts.map((account) => {
          const id = String(account.id || '')
          const shortId = id ? id.slice(0, 8) : '未知'
          return {
            id,
            name: account.name || account.email || `Claude账号 ${shortId}`,
            platform: 'claude'
          }
        }),
        ...claudeConsoleAccounts.map((account) => {
          const id = String(account.id || '')
          const shortId = id ? id.slice(0, 8) : '未知'
          return {
            id,
            name: account.name || `Console账号 ${shortId}`,
            platform: 'claude-console'
          }
        })
      ]
    } else if (group === 'openai') {
      const [openaiAccounts, openaiResponsesAccounts] = await Promise.all([
        openaiAccountService.getAllAccounts(),
        openaiResponsesAccountService.getAllAccounts(true)
      ])

      accounts = [
        ...openaiAccounts.map((account) => {
          const id = String(account.id || '')
          const shortId = id ? id.slice(0, 8) : '未知'
          return {
            id,
            name: account.name || account.email || `OpenAI账号 ${shortId}`,
            platform: 'openai'
          }
        }),
        ...openaiResponsesAccounts.map((account) => {
          const id = String(account.id || '')
          const shortId = id ? id.slice(0, 8) : '未知'
          return {
            id,
            name: account.name || `Responses账号 ${shortId}`,
            platform: 'openai-responses'
          }
        })
      ]
    } else if (group === 'gemini') {
      const geminiAccounts = await geminiAccountService.getAllAccounts()
      accounts = geminiAccounts.map((account) => {
        const id = String(account.id || '')
        const shortId = id ? id.slice(0, 8) : '未知'
        return {
          id,
          name: account.name || account.email || `Gemini账号 ${shortId}`,
          platform: 'gemini'
        }
      })
    }

    if (!accounts || accounts.length === 0) {
      return res.json({
        success: true,
        data: [],
        granularity,
        group,
        groupLabel: groupLabels[group],
        topAccounts: [],
        totalAccounts: 0
      })
    }

    const accountMap = new Map()
    const accountIdSet = new Set()
    for (const account of accounts) {
      accountMap.set(account.id, {
        name: account.name,
        platform: account.platform
      })
      accountIdSet.add(account.id)
    }

    const fallbackModelByGroup = {
      claude: 'claude-3-5-sonnet-20241022',
      openai: 'gpt-4o-mini-2024-07-18',
      gemini: 'gemini-1.5-flash'
    }
    const fallbackModel = fallbackModelByGroup[group] || 'unknown'

    const client = redis.getClientSafe()
    const trendData = []
    const accountCostTotals = new Map()

    const sumModelCosts = async (accountId, period, timeKey) => {
      const modelPattern = `account_usage:model:${period}:${accountId}:*:${timeKey}`
      const modelKeys = await client.keys(modelPattern)
      let totalCost = 0

      for (const modelKey of modelKeys) {
        const modelData = await client.hgetall(modelKey)
        if (!modelData) {
          continue
        }

        const parts = modelKey.split(':')
        if (parts.length < 5) {
          continue
        }

        const modelName = parts[4]
        const usage = {
          input_tokens: parseInt(modelData.inputTokens) || 0,
          output_tokens: parseInt(modelData.outputTokens) || 0,
          cache_creation_input_tokens: parseInt(modelData.cacheCreateTokens) || 0,
          cache_read_input_tokens: parseInt(modelData.cacheReadTokens) || 0
        }

        const costResult = CostCalculator.calculateCost(usage, modelName)
        totalCost += costResult.costs.total
      }

      return totalCost
    }

    if (granularity === 'hour') {
      let startTime
      let endTime

      if (startDate && endDate) {
        startTime = new Date(startDate)
        endTime = new Date(endDate)
      } else {
        endTime = new Date()
        startTime = new Date(endTime.getTime() - 24 * 60 * 60 * 1000)
      }

      const currentHour = new Date(startTime)
      currentHour.setMinutes(0, 0, 0)

      while (currentHour <= endTime) {
        const tzCurrentHour = redis.getDateInTimezone(currentHour)
        const dateStr = redis.getDateStringInTimezone(currentHour)
        const hour = String(tzCurrentHour.getUTCHours()).padStart(2, '0')
        const hourKey = `${dateStr}:${hour}`

        const tzDateForLabel = redis.getDateInTimezone(currentHour)
        const monthLabel = String(tzDateForLabel.getUTCMonth() + 1).padStart(2, '0')
        const dayLabel = String(tzDateForLabel.getUTCDate()).padStart(2, '0')
        const hourLabel = String(tzDateForLabel.getUTCHours()).padStart(2, '0')

        const hourData = {
          hour: currentHour.toISOString(),
          label: `${monthLabel}/${dayLabel} ${hourLabel}:00`,
          accounts: {}
        }

        const pattern = `account_usage:hourly:*:${hourKey}`
        const keys = await client.keys(pattern)

        for (const key of keys) {
          const match = key.match(/account_usage:hourly:(.+?):\d{4}-\d{2}-\d{2}:\d{2}/)
          if (!match) {
            continue
          }

          const accountId = match[1]
          if (!accountIdSet.has(accountId)) {
            continue
          }

          const data = await client.hgetall(key)
          if (!data) {
            continue
          }

          const inputTokens = parseInt(data.inputTokens) || 0
          const outputTokens = parseInt(data.outputTokens) || 0
          const cacheCreateTokens = parseInt(data.cacheCreateTokens) || 0
          const cacheReadTokens = parseInt(data.cacheReadTokens) || 0
          const allTokens =
            parseInt(data.allTokens) ||
            inputTokens + outputTokens + cacheCreateTokens + cacheReadTokens
          const requests = parseInt(data.requests) || 0

          let cost = await sumModelCosts(accountId, 'hourly', hourKey)

          if (cost === 0 && allTokens > 0) {
            const fallbackUsage = {
              input_tokens: inputTokens,
              output_tokens: outputTokens,
              cache_creation_input_tokens: cacheCreateTokens,
              cache_read_input_tokens: cacheReadTokens
            }
            const fallbackResult = CostCalculator.calculateCost(fallbackUsage, fallbackModel)
            cost = fallbackResult.costs.total
          }

          const formattedCost = CostCalculator.formatCost(cost)
          const accountInfo = accountMap.get(accountId)

          hourData.accounts[accountId] = {
            name: accountInfo ? accountInfo.name : `账号 ${accountId.slice(0, 8)}`,
            cost,
            formattedCost,
            requests
          }

          accountCostTotals.set(accountId, (accountCostTotals.get(accountId) || 0) + cost)
        }

        trendData.push(hourData)
        currentHour.setHours(currentHour.getHours() + 1)
      }
    } else {
      const daysCount = parseInt(days) || 7
      const today = new Date()

      for (let i = 0; i < daysCount; i++) {
        const date = new Date(today)
        date.setDate(date.getDate() - i)
        const dateStr = redis.getDateStringInTimezone(date)

        const dayData = {
          date: dateStr,
          accounts: {}
        }

        const pattern = `account_usage:daily:*:${dateStr}`
        const keys = await client.keys(pattern)

        for (const key of keys) {
          const match = key.match(/account_usage:daily:(.+?):\d{4}-\d{2}-\d{2}/)
          if (!match) {
            continue
          }

          const accountId = match[1]
          if (!accountIdSet.has(accountId)) {
            continue
          }

          const data = await client.hgetall(key)
          if (!data) {
            continue
          }

          const inputTokens = parseInt(data.inputTokens) || 0
          const outputTokens = parseInt(data.outputTokens) || 0
          const cacheCreateTokens = parseInt(data.cacheCreateTokens) || 0
          const cacheReadTokens = parseInt(data.cacheReadTokens) || 0
          const allTokens =
            parseInt(data.allTokens) ||
            inputTokens + outputTokens + cacheCreateTokens + cacheReadTokens
          const requests = parseInt(data.requests) || 0

          let cost = await sumModelCosts(accountId, 'daily', dateStr)

          if (cost === 0 && allTokens > 0) {
            const fallbackUsage = {
              input_tokens: inputTokens,
              output_tokens: outputTokens,
              cache_creation_input_tokens: cacheCreateTokens,
              cache_read_input_tokens: cacheReadTokens
            }
            const fallbackResult = CostCalculator.calculateCost(fallbackUsage, fallbackModel)
            cost = fallbackResult.costs.total
          }

          const formattedCost = CostCalculator.formatCost(cost)
          const accountInfo = accountMap.get(accountId)

          dayData.accounts[accountId] = {
            name: accountInfo ? accountInfo.name : `账号 ${accountId.slice(0, 8)}`,
            cost,
            formattedCost,
            requests
          }

          accountCostTotals.set(accountId, (accountCostTotals.get(accountId) || 0) + cost)
        }

        trendData.push(dayData)
      }
    }

    if (granularity === 'hour') {
      trendData.sort((a, b) => new Date(a.hour) - new Date(b.hour))
    } else {
      trendData.sort((a, b) => new Date(a.date) - new Date(b.date))
    }

    const topAccounts = Array.from(accountCostTotals.entries())
      .sort((a, b) => b[1] - a[1])
      .slice(0, 20)
      .map(([accountId]) => accountId)

    return res.json({
      success: true,
      data: trendData,
      granularity,
      group,
      groupLabel: groupLabels[group],
      topAccounts,
      totalAccounts: accountCostTotals.size
    })
  } catch (error) {
    logger.error('❌ Failed to get account usage trend:', error)
    return res
      .status(500)
      .json({ error: 'Failed to get account usage trend', message: error.message })
  }
})

// 获取按API Key分组的使用趋势
router.get('/api-keys-usage-trend', authenticateAdmin, async (req, res) => {
  try {
    const { granularity = 'day', days = 7, startDate, endDate } = req.query

    logger.info(`📊 Getting API keys usage trend, granularity: ${granularity}, days: ${days}`)

    const client = redis.getClientSafe()
    const trendData = []

    // 获取所有API Keys
    const apiKeys = await apiKeyService.getAllApiKeys()
    const apiKeyMap = new Map(apiKeys.map((key) => [key.id, key]))

    if (granularity === 'hour') {
      // 小时粒度统计
      let endTime, startTime

      if (startDate && endDate) {
        // 自定义时间范围
        startTime = new Date(startDate)
        endTime = new Date(endDate)
      } else {
        // 默认近24小时
        endTime = new Date()
        startTime = new Date(endTime.getTime() - 24 * 60 * 60 * 1000)
      }

      // 按小时遍历
      const currentHour = new Date(startTime)
      currentHour.setMinutes(0, 0, 0)

      while (currentHour <= endTime) {
        // 使用时区转换后的时间来生成键
        const tzCurrentHour = redis.getDateInTimezone(currentHour)
        const dateStr = redis.getDateStringInTimezone(currentHour)
        const hour = String(tzCurrentHour.getUTCHours()).padStart(2, '0')
        const hourKey = `${dateStr}:${hour}`

        // 获取这个小时所有API Key的数据
        const pattern = `usage:hourly:*:${hourKey}`
        const keys = await client.keys(pattern)

        // 格式化时间标签
        const tzDateForLabel = redis.getDateInTimezone(currentHour)
        const monthLabel = String(tzDateForLabel.getUTCMonth() + 1).padStart(2, '0')
        const dayLabel = String(tzDateForLabel.getUTCDate()).padStart(2, '0')
        const hourLabel = String(tzDateForLabel.getUTCHours()).padStart(2, '0')

        const hourData = {
          hour: currentHour.toISOString(), // 使用原始时间，不进行时区转换
          label: `${monthLabel}/${dayLabel} ${hourLabel}:00`, // 添加格式化的标签
          apiKeys: {}
        }

        // 先收集基础数据
        const apiKeyDataMap = new Map()
        for (const key of keys) {
          const match = key.match(/usage:hourly:(.+?):\d{4}-\d{2}-\d{2}:\d{2}/)
          if (!match) {
            continue
          }

          const apiKeyId = match[1]
          const data = await client.hgetall(key)

          if (data && apiKeyMap.has(apiKeyId)) {
            const inputTokens = parseInt(data.inputTokens) || 0
            const outputTokens = parseInt(data.outputTokens) || 0
            const cacheCreateTokens = parseInt(data.cacheCreateTokens) || 0
            const cacheReadTokens = parseInt(data.cacheReadTokens) || 0
            const totalTokens = inputTokens + outputTokens + cacheCreateTokens + cacheReadTokens

            apiKeyDataMap.set(apiKeyId, {
              name: apiKeyMap.get(apiKeyId).name,
              tokens: totalTokens,
              requests: parseInt(data.requests) || 0,
              inputTokens,
              outputTokens,
              cacheCreateTokens,
              cacheReadTokens
            })
          }
        }

        // 获取该小时的模型级别数据来计算准确费用
        const modelPattern = `usage:*:model:hourly:*:${hourKey}`
        const modelKeys = await client.keys(modelPattern)
        const apiKeyCostMap = new Map()

        for (const modelKey of modelKeys) {
          const match = modelKey.match(/usage:(.+?):model:hourly:(.+?):\d{4}-\d{2}-\d{2}:\d{2}/)
          if (!match) {
            continue
          }

          const apiKeyId = match[1]
          const model = match[2]
          const modelData = await client.hgetall(modelKey)

          if (modelData && apiKeyDataMap.has(apiKeyId)) {
            const usage = {
              input_tokens: parseInt(modelData.inputTokens) || 0,
              output_tokens: parseInt(modelData.outputTokens) || 0,
              cache_creation_input_tokens: parseInt(modelData.cacheCreateTokens) || 0,
              cache_read_input_tokens: parseInt(modelData.cacheReadTokens) || 0
            }

            const costResult = CostCalculator.calculateCost(usage, model)
            const currentCost = apiKeyCostMap.get(apiKeyId) || 0
            apiKeyCostMap.set(apiKeyId, currentCost + costResult.costs.total)
          }
        }

        // 组合数据
        for (const [apiKeyId, data] of apiKeyDataMap) {
          const cost = apiKeyCostMap.get(apiKeyId) || 0

          // 如果没有模型级别数据，使用默认模型计算（降级方案）
          let finalCost = cost
          let formattedCost = CostCalculator.formatCost(cost)

          if (cost === 0 && data.tokens > 0) {
            const usage = {
              input_tokens: data.inputTokens,
              output_tokens: data.outputTokens,
              cache_creation_input_tokens: data.cacheCreateTokens,
              cache_read_input_tokens: data.cacheReadTokens
            }
            const fallbackResult = CostCalculator.calculateCost(usage, 'claude-3-5-sonnet-20241022')
            finalCost = fallbackResult.costs.total
            formattedCost = fallbackResult.formatted.total
          }

          hourData.apiKeys[apiKeyId] = {
            name: data.name,
            tokens: data.tokens,
            requests: data.requests,
            cost: finalCost,
            formattedCost
          }
        }

        trendData.push(hourData)
        currentHour.setHours(currentHour.getHours() + 1)
      }
    } else {
      // 天粒度统计
      const daysCount = parseInt(days) || 7
      const today = new Date()

      // 获取过去N天的数据
      for (let i = 0; i < daysCount; i++) {
        const date = new Date(today)
        date.setDate(date.getDate() - i)
        const dateStr = redis.getDateStringInTimezone(date)

        // 获取这一天所有API Key的数据
        const pattern = `usage:daily:*:${dateStr}`
        const keys = await client.keys(pattern)

        const dayData = {
          date: dateStr,
          apiKeys: {}
        }

        // 先收集基础数据
        const apiKeyDataMap = new Map()
        for (const key of keys) {
          const match = key.match(/usage:daily:(.+?):\d{4}-\d{2}-\d{2}/)
          if (!match) {
            continue
          }

          const apiKeyId = match[1]
          const data = await client.hgetall(key)

          if (data && apiKeyMap.has(apiKeyId)) {
            const inputTokens = parseInt(data.inputTokens) || 0
            const outputTokens = parseInt(data.outputTokens) || 0
            const cacheCreateTokens = parseInt(data.cacheCreateTokens) || 0
            const cacheReadTokens = parseInt(data.cacheReadTokens) || 0
            const totalTokens = inputTokens + outputTokens + cacheCreateTokens + cacheReadTokens

            apiKeyDataMap.set(apiKeyId, {
              name: apiKeyMap.get(apiKeyId).name,
              tokens: totalTokens,
              requests: parseInt(data.requests) || 0,
              inputTokens,
              outputTokens,
              cacheCreateTokens,
              cacheReadTokens
            })
          }
        }

        // 获取该天的模型级别数据来计算准确费用
        const modelPattern = `usage:*:model:daily:*:${dateStr}`
        const modelKeys = await client.keys(modelPattern)
        const apiKeyCostMap = new Map()

        for (const modelKey of modelKeys) {
          const match = modelKey.match(/usage:(.+?):model:daily:(.+?):\d{4}-\d{2}-\d{2}/)
          if (!match) {
            continue
          }

          const apiKeyId = match[1]
          const model = match[2]
          const modelData = await client.hgetall(modelKey)

          if (modelData && apiKeyDataMap.has(apiKeyId)) {
            const usage = {
              input_tokens: parseInt(modelData.inputTokens) || 0,
              output_tokens: parseInt(modelData.outputTokens) || 0,
              cache_creation_input_tokens: parseInt(modelData.cacheCreateTokens) || 0,
              cache_read_input_tokens: parseInt(modelData.cacheReadTokens) || 0
            }

            const costResult = CostCalculator.calculateCost(usage, model)
            const currentCost = apiKeyCostMap.get(apiKeyId) || 0
            apiKeyCostMap.set(apiKeyId, currentCost + costResult.costs.total)
          }
        }

        // 组合数据
        for (const [apiKeyId, data] of apiKeyDataMap) {
          const cost = apiKeyCostMap.get(apiKeyId) || 0

          // 如果没有模型级别数据，使用默认模型计算（降级方案）
          let finalCost = cost
          let formattedCost = CostCalculator.formatCost(cost)

          if (cost === 0 && data.tokens > 0) {
            const usage = {
              input_tokens: data.inputTokens,
              output_tokens: data.outputTokens,
              cache_creation_input_tokens: data.cacheCreateTokens,
              cache_read_input_tokens: data.cacheReadTokens
            }
            const fallbackResult = CostCalculator.calculateCost(usage, 'claude-3-5-sonnet-20241022')
            finalCost = fallbackResult.costs.total
            formattedCost = fallbackResult.formatted.total
          }

          dayData.apiKeys[apiKeyId] = {
            name: data.name,
            tokens: data.tokens,
            requests: data.requests,
            cost: finalCost,
            formattedCost
          }
        }

        trendData.push(dayData)
      }
    }

    // 按时间正序排列
    if (granularity === 'hour') {
      trendData.sort((a, b) => new Date(a.hour) - new Date(b.hour))
    } else {
      trendData.sort((a, b) => new Date(a.date) - new Date(b.date))
    }

    // 计算每个API Key的总token数，用于排序
    const apiKeyTotals = new Map()
    for (const point of trendData) {
      for (const [apiKeyId, data] of Object.entries(point.apiKeys)) {
        apiKeyTotals.set(apiKeyId, (apiKeyTotals.get(apiKeyId) || 0) + data.tokens)
      }
    }

    // 获取前10个使用量最多的API Key
    const topApiKeys = Array.from(apiKeyTotals.entries())
      .sort((a, b) => b[1] - a[1])
      .slice(0, 10)
      .map(([apiKeyId]) => apiKeyId)

    return res.json({
      success: true,
      data: trendData,
      granularity,
      topApiKeys,
      totalApiKeys: apiKeyTotals.size
    })
  } catch (error) {
    logger.error('❌ Failed to get API keys usage trend:', error)
    return res
      .status(500)
      .json({ error: 'Failed to get API keys usage trend', message: error.message })
  }
})

// 计算总体使用费用
router.get('/usage-costs', authenticateAdmin, async (req, res) => {
  try {
    const { period = 'all' } = req.query // all, today, monthly, 7days

    logger.info(`💰 Calculating usage costs for period: ${period}`)

    // 模型名标准化函数（与redis.js保持一致）
    const normalizeModelName = (model) => {
      if (!model || model === 'unknown') {
        return model
      }

      // 对于Bedrock模型，去掉区域前缀进行统一
      if (model.includes('.anthropic.') || model.includes('.claude')) {
        // 匹配所有AWS区域格式：region.anthropic.model-name-v1:0 -> claude-model-name
        // 支持所有AWS区域格式，如：us-east-1, eu-west-1, ap-southeast-1, ca-central-1等
        let normalized = model.replace(/^[a-z0-9-]+\./, '') // 去掉任何区域前缀（更通用）
        normalized = normalized.replace('anthropic.', '') // 去掉anthropic前缀
        normalized = normalized.replace(/-v\d+:\d+$/, '') // 去掉版本后缀（如-v1:0, -v2:1等）
        return normalized
      }

      // 对于其他模型，去掉常见的版本后缀
      return model.replace(/-v\d+:\d+$|:latest$/, '')
    }

    // 获取所有API Keys的使用统计
    const apiKeys = await apiKeyService.getAllApiKeys()

    const totalCosts = {
      inputCost: 0,
      outputCost: 0,
      cacheCreateCost: 0,
      cacheReadCost: 0,
      totalCost: 0
    }

    const modelCosts = {}

    // 按模型统计费用
    const client = redis.getClientSafe()
    const today = redis.getDateStringInTimezone()
    const tzDate = redis.getDateInTimezone()
    const currentMonth = `${tzDate.getUTCFullYear()}-${String(tzDate.getUTCMonth() + 1).padStart(
      2,
      '0'
    )}`

    let pattern
    if (period === 'today') {
      pattern = `usage:model:daily:*:${today}`
    } else if (period === 'monthly') {
      pattern = `usage:model:monthly:*:${currentMonth}`
    } else if (period === '7days') {
      // 最近7天：汇总daily数据
      const modelUsageMap = new Map()

      // 获取最近7天的所有daily统计数据
      for (let i = 0; i < 7; i++) {
        const date = new Date()
        date.setDate(date.getDate() - i)
        const currentTzDate = redis.getDateInTimezone(date)
        const dateStr = `${currentTzDate.getUTCFullYear()}-${String(
          currentTzDate.getUTCMonth() + 1
        ).padStart(2, '0')}-${String(currentTzDate.getUTCDate()).padStart(2, '0')}`
        const dayPattern = `usage:model:daily:*:${dateStr}`

        const dayKeys = await client.keys(dayPattern)

        for (const key of dayKeys) {
          const modelMatch = key.match(/usage:model:daily:(.+):\d{4}-\d{2}-\d{2}$/)
          if (!modelMatch) {
            continue
          }

          const rawModel = modelMatch[1]
          const normalizedModel = normalizeModelName(rawModel)
          const data = await client.hgetall(key)

          if (data && Object.keys(data).length > 0) {
            if (!modelUsageMap.has(normalizedModel)) {
              modelUsageMap.set(normalizedModel, {
                inputTokens: 0,
                outputTokens: 0,
                cacheCreateTokens: 0,
                cacheReadTokens: 0
              })
            }

            const modelUsage = modelUsageMap.get(normalizedModel)
            modelUsage.inputTokens += parseInt(data.inputTokens) || 0
            modelUsage.outputTokens += parseInt(data.outputTokens) || 0
            modelUsage.cacheCreateTokens += parseInt(data.cacheCreateTokens) || 0
            modelUsage.cacheReadTokens += parseInt(data.cacheReadTokens) || 0
          }
        }
      }

      // 计算7天统计的费用
      logger.info(`💰 Processing ${modelUsageMap.size} unique models for 7days cost calculation`)

      for (const [model, usage] of modelUsageMap) {
        const usageData = {
          input_tokens: usage.inputTokens,
          output_tokens: usage.outputTokens,
          cache_creation_input_tokens: usage.cacheCreateTokens,
          cache_read_input_tokens: usage.cacheReadTokens
        }

        const costResult = CostCalculator.calculateCost(usageData, model)
        totalCosts.inputCost += costResult.costs.input
        totalCosts.outputCost += costResult.costs.output
        totalCosts.cacheCreateCost += costResult.costs.cacheWrite
        totalCosts.cacheReadCost += costResult.costs.cacheRead
        totalCosts.totalCost += costResult.costs.total

        logger.info(
          `💰 Model ${model} (7days): ${
            usage.inputTokens + usage.outputTokens + usage.cacheCreateTokens + usage.cacheReadTokens
          } tokens, cost: ${costResult.formatted.total}`
        )

        // 记录模型费用
        modelCosts[model] = {
          model,
          requests: 0, // 7天汇总数据没有请求数统计
          usage: usageData,
          costs: costResult.costs,
          formatted: costResult.formatted,
          usingDynamicPricing: costResult.usingDynamicPricing
        }
      }

      // 返回7天统计结果
      return res.json({
        success: true,
        data: {
          period,
          totalCosts: {
            ...totalCosts,
            formatted: {
              inputCost: CostCalculator.formatCost(totalCosts.inputCost),
              outputCost: CostCalculator.formatCost(totalCosts.outputCost),
              cacheCreateCost: CostCalculator.formatCost(totalCosts.cacheCreateCost),
              cacheReadCost: CostCalculator.formatCost(totalCosts.cacheReadCost),
              totalCost: CostCalculator.formatCost(totalCosts.totalCost)
            }
          },
          modelCosts: Object.values(modelCosts)
        }
      })
    } else {
      // 全部时间，先尝试从Redis获取所有历史模型统计数据（只使用monthly数据避免重复计算）
      const allModelKeys = await client.keys('usage:model:monthly:*:*')
      logger.info(`💰 Total period calculation: found ${allModelKeys.length} monthly model keys`)

      if (allModelKeys.length > 0) {
        // 如果有详细的模型统计数据，使用模型级别的计算
        const modelUsageMap = new Map()

        for (const key of allModelKeys) {
          // 解析模型名称（只处理monthly数据）
          const modelMatch = key.match(/usage:model:monthly:(.+):(\d{4}-\d{2})$/)
          if (!modelMatch) {
            continue
          }

          const model = modelMatch[1]
          const data = await client.hgetall(key)

          if (data && Object.keys(data).length > 0) {
            if (!modelUsageMap.has(model)) {
              modelUsageMap.set(model, {
                inputTokens: 0,
                outputTokens: 0,
                cacheCreateTokens: 0,
                cacheReadTokens: 0
              })
            }

            const modelUsage = modelUsageMap.get(model)
            modelUsage.inputTokens += parseInt(data.inputTokens) || 0
            modelUsage.outputTokens += parseInt(data.outputTokens) || 0
            modelUsage.cacheCreateTokens += parseInt(data.cacheCreateTokens) || 0
            modelUsage.cacheReadTokens += parseInt(data.cacheReadTokens) || 0
          }
        }

        // 使用模型级别的数据计算费用
        logger.info(`💰 Processing ${modelUsageMap.size} unique models for total cost calculation`)

        for (const [model, usage] of modelUsageMap) {
          const usageData = {
            input_tokens: usage.inputTokens,
            output_tokens: usage.outputTokens,
            cache_creation_input_tokens: usage.cacheCreateTokens,
            cache_read_input_tokens: usage.cacheReadTokens
          }

          const costResult = CostCalculator.calculateCost(usageData, model)
          totalCosts.inputCost += costResult.costs.input
          totalCosts.outputCost += costResult.costs.output
          totalCosts.cacheCreateCost += costResult.costs.cacheWrite
          totalCosts.cacheReadCost += costResult.costs.cacheRead
          totalCosts.totalCost += costResult.costs.total

          logger.info(
            `💰 Model ${model}: ${
              usage.inputTokens +
              usage.outputTokens +
              usage.cacheCreateTokens +
              usage.cacheReadTokens
            } tokens, cost: ${costResult.formatted.total}`
          )

          // 记录模型费用
          modelCosts[model] = {
            model,
            requests: 0, // 历史汇总数据没有请求数
            usage: usageData,
            costs: costResult.costs,
            formatted: costResult.formatted,
            usingDynamicPricing: costResult.usingDynamicPricing
          }
        }
      } else {
        // 如果没有详细的模型统计数据，回退到API Key汇总数据
        logger.warn('No detailed model statistics found, falling back to API Key aggregated data')

        for (const apiKey of apiKeys) {
          if (apiKey.usage && apiKey.usage.total) {
            const usage = {
              input_tokens: apiKey.usage.total.inputTokens || 0,
              output_tokens: apiKey.usage.total.outputTokens || 0,
              cache_creation_input_tokens: apiKey.usage.total.cacheCreateTokens || 0,
              cache_read_input_tokens: apiKey.usage.total.cacheReadTokens || 0
            }

            // 使用加权平均价格计算（基于当前活跃模型的价格分布）
            const costResult = CostCalculator.calculateCost(usage, 'claude-3-5-haiku-20241022')
            totalCosts.inputCost += costResult.costs.input
            totalCosts.outputCost += costResult.costs.output
            totalCosts.cacheCreateCost += costResult.costs.cacheWrite
            totalCosts.cacheReadCost += costResult.costs.cacheRead
            totalCosts.totalCost += costResult.costs.total
          }
        }
      }

      return res.json({
        success: true,
        data: {
          period,
          totalCosts: {
            ...totalCosts,
            formatted: {
              inputCost: CostCalculator.formatCost(totalCosts.inputCost),
              outputCost: CostCalculator.formatCost(totalCosts.outputCost),
              cacheCreateCost: CostCalculator.formatCost(totalCosts.cacheCreateCost),
              cacheReadCost: CostCalculator.formatCost(totalCosts.cacheReadCost),
              totalCost: CostCalculator.formatCost(totalCosts.totalCost)
            }
          },
          modelCosts: Object.values(modelCosts).sort((a, b) => b.costs.total - a.costs.total),
          pricingServiceStatus: pricingService.getStatus()
        }
      })
    }

    // 对于今日或本月，从Redis获取详细的模型统计
    const keys = await client.keys(pattern)

    for (const key of keys) {
      const match = key.match(
        period === 'today'
          ? /usage:model:daily:(.+):\d{4}-\d{2}-\d{2}$/
          : /usage:model:monthly:(.+):\d{4}-\d{2}$/
      )

      if (!match) {
        continue
      }

      const model = match[1]
      const data = await client.hgetall(key)

      if (data && Object.keys(data).length > 0) {
        const usage = {
          input_tokens: parseInt(data.inputTokens) || 0,
          output_tokens: parseInt(data.outputTokens) || 0,
          cache_creation_input_tokens: parseInt(data.cacheCreateTokens) || 0,
          cache_read_input_tokens: parseInt(data.cacheReadTokens) || 0
        }

        const costResult = CostCalculator.calculateCost(usage, model)

        // 累加总费用
        totalCosts.inputCost += costResult.costs.input
        totalCosts.outputCost += costResult.costs.output
        totalCosts.cacheCreateCost += costResult.costs.cacheWrite
        totalCosts.cacheReadCost += costResult.costs.cacheRead
        totalCosts.totalCost += costResult.costs.total

        // 记录模型费用
        modelCosts[model] = {
          model,
          requests: parseInt(data.requests) || 0,
          usage,
          costs: costResult.costs,
          formatted: costResult.formatted,
          usingDynamicPricing: costResult.usingDynamicPricing
        }
      }
    }

    return res.json({
      success: true,
      data: {
        period,
        totalCosts: {
          ...totalCosts,
          formatted: {
            inputCost: CostCalculator.formatCost(totalCosts.inputCost),
            outputCost: CostCalculator.formatCost(totalCosts.outputCost),
            cacheCreateCost: CostCalculator.formatCost(totalCosts.cacheCreateCost),
            cacheReadCost: CostCalculator.formatCost(totalCosts.cacheReadCost),
            totalCost: CostCalculator.formatCost(totalCosts.totalCost)
          }
        },
        modelCosts: Object.values(modelCosts).sort((a, b) => b.costs.total - a.costs.total),
        pricingServiceStatus: pricingService.getStatus()
      }
    })
  } catch (error) {
    logger.error('❌ Failed to calculate usage costs:', error)
    return res
      .status(500)
      .json({ error: 'Failed to calculate usage costs', message: error.message })
  }
})

// 🔄 版本检查
router.get('/check-updates', authenticateAdmin, async (req, res) => {
  // 读取当前版本
  const versionPath = path.join(__dirname, '../../VERSION')
  let currentVersion = '1.0.0'
  try {
    currentVersion = fs.readFileSync(versionPath, 'utf8').trim()
  } catch (err) {
    logger.warn('⚠️ Could not read VERSION file:', err.message)
  }

  try {
    // 从缓存获取
    const cacheKey = 'version_check_cache'
    const cached = await redis.getClient().get(cacheKey)

    if (cached && !req.query.force) {
      const cachedData = JSON.parse(cached)
      const cacheAge = Date.now() - cachedData.timestamp

      // 缓存有效期1小时
      if (cacheAge < 3600000) {
        // 实时计算 hasUpdate，不使用缓存的值
        const hasUpdate = compareVersions(currentVersion, cachedData.latest) < 0

        return res.json({
          success: true,
          data: {
            current: currentVersion,
            latest: cachedData.latest,
            hasUpdate, // 实时计算，不用缓存
            releaseInfo: cachedData.releaseInfo,
            cached: true
          }
        })
      }
    }

    // 请求 GitHub API
    const githubRepo = 'wei-shaw/claude-relay-service'
    const response = await axios.get(`https://api.github.com/repos/${githubRepo}/releases/latest`, {
      headers: {
        Accept: 'application/vnd.github.v3+json',
        'User-Agent': 'Claude-Relay-Service'
      },
      timeout: 10000
    })

    const release = response.data
    const latestVersion = release.tag_name.replace(/^v/, '')

    // 比较版本
    const hasUpdate = compareVersions(currentVersion, latestVersion) < 0

    const releaseInfo = {
      name: release.name,
      body: release.body,
      publishedAt: release.published_at,
      htmlUrl: release.html_url
    }

    // 缓存结果（不缓存 hasUpdate，因为它应该实时计算）
    await redis.getClient().set(
      cacheKey,
      JSON.stringify({
        latest: latestVersion,
        releaseInfo,
        timestamp: Date.now()
      }),
      'EX',
      3600
    ) // 1小时过期

    return res.json({
      success: true,
      data: {
        current: currentVersion,
        latest: latestVersion,
        hasUpdate,
        releaseInfo,
        cached: false
      }
    })
  } catch (error) {
    // 改进错误日志记录
    const errorDetails = {
      message: error.message || 'Unknown error',
      code: error.code,
      response: error.response
        ? {
            status: error.response.status,
            statusText: error.response.statusText,
            data: error.response.data
          }
        : null,
      request: error.request ? 'Request was made but no response received' : null
    }

    logger.error('❌ Failed to check for updates:', errorDetails.message)

    // 处理 404 错误 - 仓库或版本不存在
    if (error.response && error.response.status === 404) {
      return res.json({
        success: true,
        data: {
          current: currentVersion,
          latest: currentVersion,
          hasUpdate: false,
          releaseInfo: {
            name: 'No releases found',
            body: 'The GitHub repository has no releases yet.',
            publishedAt: new Date().toISOString(),
            htmlUrl: '#'
          },
          warning: 'GitHub repository has no releases'
        }
      })
    }

    // 如果是网络错误，尝试返回缓存的数据
    if (error.code === 'ECONNREFUSED' || error.code === 'ETIMEDOUT' || error.code === 'ENOTFOUND') {
      const cacheKey = 'version_check_cache'
      const cached = await redis.getClient().get(cacheKey)

      if (cached) {
        const cachedData = JSON.parse(cached)
        // 实时计算 hasUpdate
        const hasUpdate = compareVersions(currentVersion, cachedData.latest) < 0

        return res.json({
          success: true,
          data: {
            current: currentVersion,
            latest: cachedData.latest,
            hasUpdate, // 实时计算
            releaseInfo: cachedData.releaseInfo,
            cached: true,
            warning: 'Using cached data due to network error'
          }
        })
      }
    }

    // 其他错误返回当前版本信息
    return res.json({
      success: true,
      data: {
        current: currentVersion,
        latest: currentVersion,
        hasUpdate: false,
        releaseInfo: {
          name: 'Update check failed',
          body: `Unable to check for updates: ${error.message || 'Unknown error'}`,
          publishedAt: new Date().toISOString(),
          htmlUrl: '#'
        },
        error: true,
        warning: error.message || 'Failed to check for updates'
      }
    })
  }
})

// 版本比较函数
function compareVersions(current, latest) {
  const parseVersion = (v) => {
    const parts = v.split('.').map(Number)
    return {
      major: parts[0] || 0,
      minor: parts[1] || 0,
      patch: parts[2] || 0
    }
  }

  const currentV = parseVersion(current)
  const latestV = parseVersion(latest)

  if (currentV.major !== latestV.major) {
    return currentV.major - latestV.major
  }
  if (currentV.minor !== latestV.minor) {
    return currentV.minor - latestV.minor
  }
  return currentV.patch - latestV.patch
}

// 🎨 OEM设置管理

// 获取OEM设置（公开接口，用于显示）
router.get('/oem-settings', async (req, res) => {
  try {
    const client = redis.getClient()
    const oemSettings = await client.get('oem:settings')

    // 默认设置
    const defaultSettings = {
      siteName: 'Claude Relay Service',
      siteIcon: '',
      siteIconData: '', // Base64编码的图标数据
      showAdminButton: true, // 是否显示管理后台按钮
      updatedAt: new Date().toISOString()
    }

    let settings = defaultSettings
    if (oemSettings) {
      try {
        settings = { ...defaultSettings, ...JSON.parse(oemSettings) }
      } catch (err) {
        logger.warn('⚠️ Failed to parse OEM settings, using defaults:', err.message)
      }
    }

    // 添加 LDAP 启用状态到响应中
    return res.json({
      success: true,
      data: {
        ...settings,
        ldapEnabled: config.ldap && config.ldap.enabled === true
      }
    })
  } catch (error) {
    logger.error('❌ Failed to get OEM settings:', error)
    return res.status(500).json({ error: 'Failed to get OEM settings', message: error.message })
  }
})

// 更新OEM设置
router.put('/oem-settings', authenticateAdmin, async (req, res) => {
  try {
    const { siteName, siteIcon, siteIconData, showAdminButton } = req.body

    // 验证输入
    if (!siteName || typeof siteName !== 'string' || siteName.trim().length === 0) {
      return res.status(400).json({ error: 'Site name is required' })
    }

    if (siteName.length > 100) {
      return res.status(400).json({ error: 'Site name must be less than 100 characters' })
    }

    // 验证图标数据大小（如果是base64）
    if (siteIconData && siteIconData.length > 500000) {
      // 约375KB
      return res.status(400).json({ error: 'Icon file must be less than 350KB' })
    }

    // 验证图标URL（如果提供）
    if (siteIcon && !siteIconData) {
      // 简单验证URL格式
      try {
        new URL(siteIcon)
      } catch (err) {
        return res.status(400).json({ error: 'Invalid icon URL format' })
      }
    }

    const settings = {
      siteName: siteName.trim(),
      siteIcon: (siteIcon || '').trim(),
      siteIconData: (siteIconData || '').trim(), // Base64数据
      showAdminButton: showAdminButton !== false, // 默认为true
      updatedAt: new Date().toISOString()
    }

    const client = redis.getClient()
    await client.set('oem:settings', JSON.stringify(settings))

    logger.info(`✅ OEM settings updated: ${siteName}`)

    return res.json({
      success: true,
      message: 'OEM settings updated successfully',
      data: settings
    })
  } catch (error) {
    logger.error('❌ Failed to update OEM settings:', error)
    return res.status(500).json({ error: 'Failed to update OEM settings', message: error.message })
  }
})

// 🤖 OpenAI 账户管理

// OpenAI OAuth 配置
const OPENAI_CONFIG = {
  BASE_URL: 'https://auth.openai.com',
  CLIENT_ID: 'app_EMoamEEZ73f0CkXaXp7hrann',
  REDIRECT_URI: 'http://localhost:1455/auth/callback',
  SCOPE: 'openid profile email offline_access'
}

// 生成 PKCE 参数
function generateOpenAIPKCE() {
  const codeVerifier = crypto.randomBytes(64).toString('hex')
  const codeChallenge = crypto.createHash('sha256').update(codeVerifier).digest('base64url')

  return {
    codeVerifier,
    codeChallenge
  }
}

// 生成 OpenAI OAuth 授权 URL
router.post('/openai-accounts/generate-auth-url', authenticateAdmin, async (req, res) => {
  try {
    const { proxy } = req.body

    // 生成 PKCE 参数
    const pkce = generateOpenAIPKCE()

    // 生成随机 state
    const state = crypto.randomBytes(32).toString('hex')

    // 创建会话 ID
    const sessionId = crypto.randomUUID()

    // 将 PKCE 参数和代理配置存储到 Redis
    await redis.setOAuthSession(sessionId, {
      codeVerifier: pkce.codeVerifier,
      codeChallenge: pkce.codeChallenge,
      state,
      proxy: proxy || null,
      platform: 'openai',
      createdAt: new Date().toISOString(),
      expiresAt: new Date(Date.now() + 10 * 60 * 1000).toISOString()
    })

    // 构建授权 URL 参数
    const params = new URLSearchParams({
      response_type: 'code',
      client_id: OPENAI_CONFIG.CLIENT_ID,
      redirect_uri: OPENAI_CONFIG.REDIRECT_URI,
      scope: OPENAI_CONFIG.SCOPE,
      code_challenge: pkce.codeChallenge,
      code_challenge_method: 'S256',
      state,
      id_token_add_organizations: 'true',
      codex_cli_simplified_flow: 'true'
    })

    const authUrl = `${OPENAI_CONFIG.BASE_URL}/oauth/authorize?${params.toString()}`

    logger.success('🔗 Generated OpenAI OAuth authorization URL')

    return res.json({
      success: true,
      data: {
        authUrl,
        sessionId,
        instructions: [
          '1. 复制上面的链接到浏览器中打开',
          '2. 登录您的 OpenAI 账户',
          '3. 同意应用权限',
          '4. 复制浏览器地址栏中的完整 URL（包含 code 参数）',
          '5. 在添加账户表单中粘贴完整的回调 URL'
        ]
      }
    })
  } catch (error) {
    logger.error('生成 OpenAI OAuth URL 失败:', error)
    return res.status(500).json({
      success: false,
      message: '生成授权链接失败',
      error: error.message
    })
  }
})

// 交换 OpenAI 授权码
router.post('/openai-accounts/exchange-code', authenticateAdmin, async (req, res) => {
  try {
    const { code, sessionId } = req.body

    if (!code || !sessionId) {
      return res.status(400).json({
        success: false,
        message: '缺少必要参数'
      })
    }

    // 从 Redis 获取会话数据
    const sessionData = await redis.getOAuthSession(sessionId)
    if (!sessionData) {
      return res.status(400).json({
        success: false,
        message: '会话已过期或无效'
      })
    }

    // 准备 token 交换请求
    const tokenData = {
      grant_type: 'authorization_code',
      code: code.trim(),
      redirect_uri: OPENAI_CONFIG.REDIRECT_URI,
      client_id: OPENAI_CONFIG.CLIENT_ID,
      code_verifier: sessionData.codeVerifier
    }

    logger.info('Exchanging OpenAI authorization code:', {
      sessionId,
      codeLength: code.length,
      hasCodeVerifier: !!sessionData.codeVerifier
    })

    // 配置代理（如果有）
    const axiosConfig = {
      headers: {
        'Content-Type': 'application/x-www-form-urlencoded'
      }
    }

    // 配置代理（如果有）
    const proxyAgent = ProxyHelper.createProxyAgent(sessionData.proxy)
    if (proxyAgent) {
      axiosConfig.httpsAgent = proxyAgent
      axiosConfig.proxy = false
    }

    // 交换 authorization code 获取 tokens
    const tokenResponse = await axios.post(
      `${OPENAI_CONFIG.BASE_URL}/oauth/token`,
      new URLSearchParams(tokenData).toString(),
      axiosConfig
    )

    const { id_token, access_token, refresh_token, expires_in } = tokenResponse.data

    // 解析 ID token 获取用户信息
    const idTokenParts = id_token.split('.')
    if (idTokenParts.length !== 3) {
      throw new Error('Invalid ID token format')
    }

    // 解码 JWT payload
    const payload = JSON.parse(Buffer.from(idTokenParts[1], 'base64url').toString())

    // 获取 OpenAI 特定的声明
    const authClaims = payload['https://api.openai.com/auth'] || {}
    const accountId = authClaims.chatgpt_account_id || ''
    const chatgptUserId = authClaims.chatgpt_user_id || authClaims.user_id || ''
    const planType = authClaims.chatgpt_plan_type || ''

    // 获取组织信息
    const organizations = authClaims.organizations || []
    const defaultOrg = organizations.find((org) => org.is_default) || organizations[0] || {}
    const organizationId = defaultOrg.id || ''
    const organizationRole = defaultOrg.role || ''
    const organizationTitle = defaultOrg.title || ''

    // 清理 Redis 会话
    await redis.deleteOAuthSession(sessionId)

    logger.success('✅ OpenAI OAuth token exchange successful')

    return res.json({
      success: true,
      data: {
        tokens: {
          idToken: id_token,
          accessToken: access_token,
          refreshToken: refresh_token,
          expires_in
        },
        accountInfo: {
          accountId,
          chatgptUserId,
          organizationId,
          organizationRole,
          organizationTitle,
          planType,
          email: payload.email || '',
          name: payload.name || '',
          emailVerified: payload.email_verified || false,
          organizations
        }
      }
    })
  } catch (error) {
    logger.error('OpenAI OAuth token exchange failed:', error)
    return res.status(500).json({
      success: false,
      message: '交换授权码失败',
      error: error.message
    })
  }
})

// 获取所有 OpenAI 账户
router.get('/openai-accounts', authenticateAdmin, async (req, res) => {
  try {
    const { platform, groupId } = req.query
    let accounts = await openaiAccountService.getAllAccounts()

    // 缓存账户所属分组，避免重复查询
    const accountGroupCache = new Map()
    const fetchAccountGroups = async (accountId) => {
      if (!accountGroupCache.has(accountId)) {
        const groups = await accountGroupService.getAccountGroups(accountId)
        accountGroupCache.set(accountId, groups || [])
      }
      return accountGroupCache.get(accountId)
    }

    // 根据查询参数进行筛选
    if (platform && platform !== 'all' && platform !== 'openai') {
      // 如果指定了其他平台，返回空数组
      accounts = []
    }

    // 如果指定了分组筛选
    if (groupId && groupId !== 'all') {
      if (groupId === 'ungrouped') {
        // 筛选未分组账户
        const filteredAccounts = []
        for (const account of accounts) {
          const groups = await fetchAccountGroups(account.id)
          if (!groups || groups.length === 0) {
            filteredAccounts.push(account)
          }
        }
        accounts = filteredAccounts
      } else {
        // 筛选特定分组的账户
        const groupMembers = await accountGroupService.getGroupMembers(groupId)
        accounts = accounts.filter((account) => groupMembers.includes(account.id))
      }
    }

    // 为每个账户添加使用统计信息
    const accountsWithStats = await Promise.all(
      accounts.map(async (account) => {
        try {
          const usageStats = await redis.getAccountUsageStats(account.id, 'openai')
          const groupInfos = await fetchAccountGroups(account.id)
          return {
            ...account,
            groupInfos,
            usage: {
              daily: usageStats.daily,
              total: usageStats.total,
              monthly: usageStats.monthly
            }
          }
        } catch (error) {
          logger.debug(`Failed to get usage stats for OpenAI account ${account.id}:`, error)
          const groupInfos = await fetchAccountGroups(account.id)
          return {
            ...account,
            groupInfos,
            usage: {
              daily: { requests: 0, tokens: 0, allTokens: 0 },
              total: { requests: 0, tokens: 0, allTokens: 0 },
              monthly: { requests: 0, tokens: 0, allTokens: 0 }
            }
          }
        }
      })
    )

    logger.info(`获取 OpenAI 账户列表: ${accountsWithStats.length} 个账户`)

    return res.json({
      success: true,
      data: accountsWithStats
    })
  } catch (error) {
    logger.error('获取 OpenAI 账户列表失败:', error)
    return res.status(500).json({
      success: false,
      message: '获取账户列表失败',
      error: error.message
    })
  }
})

// 创建 OpenAI 账户
router.post('/openai-accounts', authenticateAdmin, async (req, res) => {
  try {
    const {
      name,
      description,
      openaiOauth,
      accountInfo,
      proxy,
      accountType,
      groupId,
      rateLimitDuration,
      priority,
      needsImmediateRefresh, // 是否需要立即刷新
      requireRefreshSuccess // 是否必须刷新成功才能创建
    } = req.body

    if (!name) {
      return res.status(400).json({
        success: false,
        message: '账户名称不能为空'
      })
    }

    // 准备账户数据
    const accountData = {
      name,
      description: description || '',
      accountType: accountType || 'shared',
      priority: priority || 50,
      rateLimitDuration:
        rateLimitDuration !== undefined && rateLimitDuration !== null ? rateLimitDuration : 60,
      openaiOauth: openaiOauth || {},
      accountInfo: accountInfo || {},
      proxy: proxy || null,
      isActive: true,
      schedulable: true
    }

    // 如果需要立即刷新且必须成功（OpenAI 手动模式）
    if (needsImmediateRefresh && requireRefreshSuccess) {
      // 先创建临时账户以测试刷新
      const tempAccount = await openaiAccountService.createAccount(accountData)

      try {
        logger.info(`🔄 测试刷新 OpenAI 账户以获取完整 token 信息`)

        // 尝试刷新 token（会自动使用账户配置的代理）
        await openaiAccountService.refreshAccountToken(tempAccount.id)

        // 刷新成功，获取更新后的账户信息
        const refreshedAccount = await openaiAccountService.getAccount(tempAccount.id)

        // 检查是否获取到了 ID Token
        if (!refreshedAccount.idToken || refreshedAccount.idToken === '') {
          // 没有获取到 ID Token，删除账户
          await openaiAccountService.deleteAccount(tempAccount.id)
          throw new Error('无法获取 ID Token，请检查 Refresh Token 是否有效')
        }

        // 如果是分组类型，添加到分组
        if (accountType === 'group' && groupId) {
          await accountGroupService.addAccountToGroup(tempAccount.id, groupId, 'openai')
        }

        // 清除敏感信息后返回
        delete refreshedAccount.idToken
        delete refreshedAccount.accessToken
        delete refreshedAccount.refreshToken

        logger.success(`✅ 创建并验证 OpenAI 账户成功: ${name} (ID: ${tempAccount.id})`)

        return res.json({
          success: true,
          data: refreshedAccount,
          message: '账户创建成功，并已获取完整 token 信息'
        })
      } catch (refreshError) {
        // 刷新失败，删除临时创建的账户
        logger.warn(`❌ 刷新失败，删除临时账户: ${refreshError.message}`)
        await openaiAccountService.deleteAccount(tempAccount.id)

        // 构建详细的错误信息
        const errorResponse = {
          success: false,
          message: '账户创建失败',
          error: refreshError.message
        }

        // 添加更详细的错误信息
        if (refreshError.status) {
          errorResponse.errorCode = refreshError.status
        }
        if (refreshError.details) {
          errorResponse.errorDetails = refreshError.details
        }
        if (refreshError.code) {
          errorResponse.networkError = refreshError.code
        }

        // 提供更友好的错误提示
        if (refreshError.message.includes('Refresh Token 无效')) {
          errorResponse.suggestion = '请检查 Refresh Token 是否正确，或重新通过 OAuth 授权获取'
        } else if (refreshError.message.includes('代理')) {
          errorResponse.suggestion = '请检查代理配置是否正确，包括地址、端口和认证信息'
        } else if (refreshError.message.includes('过于频繁')) {
          errorResponse.suggestion = '请稍后再试，或更换代理 IP'
        } else if (refreshError.message.includes('连接')) {
          errorResponse.suggestion = '请检查网络连接和代理设置'
        }

        return res.status(400).json(errorResponse)
      }
    }

    // 不需要强制刷新的情况（OAuth 模式或其他平台）
    const createdAccount = await openaiAccountService.createAccount(accountData)

    // 如果是分组类型，添加到分组
    if (accountType === 'group' && groupId) {
      await accountGroupService.addAccountToGroup(createdAccount.id, groupId, 'openai')
    }

    // 如果需要刷新但不强制成功（OAuth 模式可能已有完整信息）
    if (needsImmediateRefresh && !requireRefreshSuccess) {
      try {
        logger.info(`🔄 尝试刷新 OpenAI 账户 ${createdAccount.id}`)
        await openaiAccountService.refreshAccountToken(createdAccount.id)
        logger.info(`✅ 刷新成功`)
      } catch (refreshError) {
        logger.warn(`⚠️ 刷新失败，但账户已创建: ${refreshError.message}`)
      }
    }

    logger.success(`✅ 创建 OpenAI 账户成功: ${name} (ID: ${createdAccount.id})`)

    return res.json({
      success: true,
      data: createdAccount
    })
  } catch (error) {
    logger.error('创建 OpenAI 账户失败:', error)
    return res.status(500).json({
      success: false,
      message: '创建账户失败',
      error: error.message
    })
  }
})

// 更新 OpenAI 账户
router.put('/openai-accounts/:id', authenticateAdmin, async (req, res) => {
  try {
    const { id } = req.params
    const updates = req.body
    const { needsImmediateRefresh, requireRefreshSuccess } = updates

    // 验证accountType的有效性
    if (updates.accountType && !['shared', 'dedicated', 'group'].includes(updates.accountType)) {
      return res
        .status(400)
        .json({ error: 'Invalid account type. Must be "shared", "dedicated" or "group"' })
    }

    // 如果更新为分组类型，验证groupId
    if (updates.accountType === 'group' && !updates.groupId) {
      return res.status(400).json({ error: 'Group ID is required for group type accounts' })
    }

    // 获取账户当前信息以处理分组变更
    const currentAccount = await openaiAccountService.getAccount(id)
    if (!currentAccount) {
      return res.status(404).json({ error: 'Account not found' })
    }

    // 如果更新了 Refresh Token，需要验证其有效性
    if (updates.openaiOauth?.refreshToken && needsImmediateRefresh && requireRefreshSuccess) {
      // 先更新 token 信息
      const tempUpdateData = {}
      if (updates.openaiOauth.refreshToken) {
        tempUpdateData.refreshToken = updates.openaiOauth.refreshToken
      }
      if (updates.openaiOauth.accessToken) {
        tempUpdateData.accessToken = updates.openaiOauth.accessToken
      }
      // 更新代理配置（如果有）
      if (updates.proxy !== undefined) {
        tempUpdateData.proxy = updates.proxy
      }

      // 临时更新账户以测试新的 token
      await openaiAccountService.updateAccount(id, tempUpdateData)

      try {
        logger.info(`🔄 验证更新的 OpenAI token (账户: ${id})`)

        // 尝试刷新 token（会使用账户配置的代理）
        await openaiAccountService.refreshAccountToken(id)

        // 获取刷新后的账户信息
        const refreshedAccount = await openaiAccountService.getAccount(id)

        // 检查是否获取到了 ID Token
        if (!refreshedAccount.idToken || refreshedAccount.idToken === '') {
          // 恢复原始 token
          await openaiAccountService.updateAccount(id, {
            refreshToken: currentAccount.refreshToken,
            accessToken: currentAccount.accessToken,
            idToken: currentAccount.idToken
          })

          return res.status(400).json({
            success: false,
            message: '无法获取 ID Token，请检查 Refresh Token 是否有效',
            error: 'Invalid refresh token'
          })
        }

        logger.success(`✅ Token 验证成功，继续更新账户信息`)
      } catch (refreshError) {
        // 刷新失败，恢复原始 token
        logger.warn(`❌ Token 验证失败，恢复原始配置: ${refreshError.message}`)
        await openaiAccountService.updateAccount(id, {
          refreshToken: currentAccount.refreshToken,
          accessToken: currentAccount.accessToken,
          idToken: currentAccount.idToken,
          proxy: currentAccount.proxy
        })

        // 构建详细的错误信息
        const errorResponse = {
          success: false,
          message: '更新失败',
          error: refreshError.message
        }

        // 添加更详细的错误信息
        if (refreshError.status) {
          errorResponse.errorCode = refreshError.status
        }
        if (refreshError.details) {
          errorResponse.errorDetails = refreshError.details
        }
        if (refreshError.code) {
          errorResponse.networkError = refreshError.code
        }

        // 提供更友好的错误提示
        if (refreshError.message.includes('Refresh Token 无效')) {
          errorResponse.suggestion = '请检查 Refresh Token 是否正确，或重新通过 OAuth 授权获取'
        } else if (refreshError.message.includes('代理')) {
          errorResponse.suggestion = '请检查代理配置是否正确，包括地址、端口和认证信息'
        } else if (refreshError.message.includes('过于频繁')) {
          errorResponse.suggestion = '请稍后再试，或更换代理 IP'
        } else if (refreshError.message.includes('连接')) {
          errorResponse.suggestion = '请检查网络连接和代理设置'
        }

        return res.status(400).json(errorResponse)
      }
    }

    // 处理分组的变更
    if (updates.accountType !== undefined) {
      // 如果之前是分组类型，需要从原分组中移除
      if (currentAccount.accountType === 'group') {
        const oldGroup = await accountGroupService.getAccountGroup(id)
        if (oldGroup) {
          await accountGroupService.removeAccountFromGroup(id, oldGroup.id)
        }
      }
      // 如果新类型是分组，添加到新分组
      if (updates.accountType === 'group' && updates.groupId) {
        await accountGroupService.addAccountToGroup(id, updates.groupId, 'openai')
      }
    }

    // 准备更新数据
    const updateData = { ...updates }

    // 处理敏感数据加密
    if (updates.openaiOauth) {
      updateData.openaiOauth = updates.openaiOauth
      // 编辑时不允许直接输入 ID Token，只能通过刷新获取
      if (updates.openaiOauth.accessToken) {
        updateData.accessToken = updates.openaiOauth.accessToken
      }
      if (updates.openaiOauth.refreshToken) {
        updateData.refreshToken = updates.openaiOauth.refreshToken
      }
      if (updates.openaiOauth.expires_in) {
        updateData.expiresAt = new Date(
          Date.now() + updates.openaiOauth.expires_in * 1000
        ).toISOString()
      }
    }

    // 更新账户信息
    if (updates.accountInfo) {
      updateData.accountId = updates.accountInfo.accountId || currentAccount.accountId
      updateData.chatgptUserId = updates.accountInfo.chatgptUserId || currentAccount.chatgptUserId
      updateData.organizationId =
        updates.accountInfo.organizationId || currentAccount.organizationId
      updateData.organizationRole =
        updates.accountInfo.organizationRole || currentAccount.organizationRole
      updateData.organizationTitle =
        updates.accountInfo.organizationTitle || currentAccount.organizationTitle
      updateData.planType = updates.accountInfo.planType || currentAccount.planType
      updateData.email = updates.accountInfo.email || currentAccount.email
      updateData.emailVerified =
        updates.accountInfo.emailVerified !== undefined
          ? updates.accountInfo.emailVerified
          : currentAccount.emailVerified
    }

    const updatedAccount = await openaiAccountService.updateAccount(id, updateData)

    // 如果需要刷新但不强制成功（非关键更新）
    if (needsImmediateRefresh && !requireRefreshSuccess) {
      try {
        logger.info(`🔄 尝试刷新 OpenAI 账户 ${id}`)
        await openaiAccountService.refreshAccountToken(id)
        logger.info(`✅ 刷新成功`)
      } catch (refreshError) {
        logger.warn(`⚠️ 刷新失败，但账户信息已更新: ${refreshError.message}`)
      }
    }

    logger.success(`📝 Admin updated OpenAI account: ${id}`)
    return res.json({ success: true, data: updatedAccount })
  } catch (error) {
    logger.error('❌ Failed to update OpenAI account:', error)
    return res.status(500).json({ error: 'Failed to update account', message: error.message })
  }
})

// 删除 OpenAI 账户
router.delete('/openai-accounts/:id', authenticateAdmin, async (req, res) => {
  try {
    const { id } = req.params

    const account = await openaiAccountService.getAccount(id)
    if (!account) {
      return res.status(404).json({
        success: false,
        message: '账户不存在'
      })
    }

    // 自动解绑所有绑定的 API Keys
    const unboundCount = await apiKeyService.unbindAccountFromAllKeys(id, 'openai')

    // 如果账户在分组中，从分组中移除
    if (account.accountType === 'group') {
      const group = await accountGroupService.getAccountGroup(id)
      if (group) {
        await accountGroupService.removeAccountFromGroup(id, group.id)
      }
    }

    await openaiAccountService.deleteAccount(id)

    let message = 'OpenAI账号已成功删除'
    if (unboundCount > 0) {
      message += `，${unboundCount} 个 API Key 已切换为共享池模式`
    }

    logger.success(
      `✅ 删除 OpenAI 账户成功: ${account.name} (ID: ${id}), unbound ${unboundCount} keys`
    )

    return res.json({
      success: true,
      message,
      unboundKeys: unboundCount
    })
  } catch (error) {
    logger.error('删除 OpenAI 账户失败:', error)
    return res.status(500).json({
      success: false,
      message: '删除账户失败',
      error: error.message
    })
  }
})

// 切换 OpenAI 账户状态
router.put('/openai-accounts/:id/toggle', authenticateAdmin, async (req, res) => {
  try {
    const { id } = req.params

    const account = await redis.getOpenAiAccount(id)
    if (!account) {
      return res.status(404).json({
        success: false,
        message: '账户不存在'
      })
    }

    // 切换启用状态
    account.enabled = !account.enabled
    account.updatedAt = new Date().toISOString()

    // TODO: 更新方法
    // await redis.updateOpenAiAccount(id, account)

    logger.success(
      `✅ ${account.enabled ? '启用' : '禁用'} OpenAI 账户: ${account.name} (ID: ${id})`
    )

    return res.json({
      success: true,
      data: account
    })
  } catch (error) {
    logger.error('切换 OpenAI 账户状态失败:', error)
    return res.status(500).json({
      success: false,
      message: '切换账户状态失败',
      error: error.message
    })
  }
})

// 重置 OpenAI 账户状态（清除所有异常状态）
router.post('/openai-accounts/:accountId/reset-status', authenticateAdmin, async (req, res) => {
  try {
    const { accountId } = req.params

    const result = await openaiAccountService.resetAccountStatus(accountId)

    logger.success(`✅ Admin reset status for OpenAI account: ${accountId}`)
    return res.json({ success: true, data: result })
  } catch (error) {
    logger.error('❌ Failed to reset OpenAI account status:', error)
    return res.status(500).json({ error: 'Failed to reset status', message: error.message })
  }
})

// 切换 OpenAI 账户调度状态
router.put(
  '/openai-accounts/:accountId/toggle-schedulable',
  authenticateAdmin,
  async (req, res) => {
    try {
      const { accountId } = req.params

      const result = await openaiAccountService.toggleSchedulable(accountId)

      // 如果账号被禁用，发送webhook通知
      if (!result.schedulable) {
        // 获取账号信息
        const account = await redis.getOpenAiAccount(accountId)
        if (account) {
          await webhookNotifier.sendAccountAnomalyNotification({
            accountId: account.id,
            accountName: account.name || 'OpenAI Account',
            platform: 'openai',
            status: 'disabled',
            errorCode: 'OPENAI_MANUALLY_DISABLED',
            reason: '账号已被管理员手动禁用调度',
            timestamp: new Date().toISOString()
          })
        }
      }

      return res.json({
        success: result.success,
        schedulable: result.schedulable,
        message: result.schedulable ? '已启用调度' : '已禁用调度'
      })
    } catch (error) {
      logger.error('切换 OpenAI 账户调度状态失败:', error)
      return res.status(500).json({
        success: false,
        message: '切换调度状态失败',
        error: error.message
      })
    }
  }
)

// 🌐 Azure OpenAI 账户管理

// 获取所有 Azure OpenAI 账户
router.get('/azure-openai-accounts', authenticateAdmin, async (req, res) => {
  try {
    const { platform, groupId } = req.query
    let accounts = await azureOpenaiAccountService.getAllAccounts()

    // 根据查询参数进行筛选
    if (platform && platform !== 'all' && platform !== 'azure_openai') {
      // 如果指定了其他平台，返回空数组
      accounts = []
    }

    // 如果指定了分组筛选
    if (groupId && groupId !== 'all') {
      if (groupId === 'ungrouped') {
        // 筛选未分组账户
        const filteredAccounts = []
        for (const account of accounts) {
          const groups = await accountGroupService.getAccountGroups(account.id)
          if (!groups || groups.length === 0) {
            filteredAccounts.push(account)
          }
        }
        accounts = filteredAccounts
      } else {
        // 筛选特定分组的账户
        const groupMembers = await accountGroupService.getGroupMembers(groupId)
        accounts = accounts.filter((account) => groupMembers.includes(account.id))
      }
    }

    // 为每个账户添加使用统计信息和分组信息
    const accountsWithStats = await Promise.all(
      accounts.map(async (account) => {
        try {
          const usageStats = await redis.getAccountUsageStats(account.id, 'openai')
          const groupInfos = await accountGroupService.getAccountGroups(account.id)
          return {
            ...account,
            groupInfos,
            usage: {
              daily: usageStats.daily,
              total: usageStats.total,
              averages: usageStats.averages
            }
          }
        } catch (error) {
          logger.debug(`Failed to get usage stats for Azure OpenAI account ${account.id}:`, error)
          try {
            const groupInfos = await accountGroupService.getAccountGroups(account.id)
            return {
              ...account,
              groupInfos,
              usage: {
                daily: { requests: 0, tokens: 0, allTokens: 0 },
                total: { requests: 0, tokens: 0, allTokens: 0 },
                averages: { rpm: 0, tpm: 0 }
              }
            }
          } catch (groupError) {
            logger.debug(`Failed to get group info for account ${account.id}:`, groupError)
            return {
              ...account,
              groupInfos: [],
              usage: {
                daily: { requests: 0, tokens: 0, allTokens: 0 },
                total: { requests: 0, tokens: 0, allTokens: 0 },
                averages: { rpm: 0, tpm: 0 }
              }
            }
          }
        }
      })
    )

    res.json({
      success: true,
      data: accountsWithStats
    })
  } catch (error) {
    logger.error('Failed to fetch Azure OpenAI accounts:', error)
    res.status(500).json({
      success: false,
      message: 'Failed to fetch accounts',
      error: error.message
    })
  }
})

// 创建 Azure OpenAI 账户
router.post('/azure-openai-accounts', authenticateAdmin, async (req, res) => {
  try {
    const {
      name,
      description,
      accountType,
      azureEndpoint,
      apiVersion,
      deploymentName,
      apiKey,
      supportedModels,
      proxy,
      groupId,
      groupIds,
      priority,
      isActive,
      schedulable
    } = req.body

    // 验证必填字段
    if (!name) {
      return res.status(400).json({
        success: false,
        message: 'Account name is required'
      })
    }

    if (!azureEndpoint) {
      return res.status(400).json({
        success: false,
        message: 'Azure endpoint is required'
      })
    }

    if (!apiKey) {
      return res.status(400).json({
        success: false,
        message: 'API key is required'
      })
    }

    if (!deploymentName) {
      return res.status(400).json({
        success: false,
        message: 'Deployment name is required'
      })
    }

    // 验证 Azure endpoint 格式
    if (!azureEndpoint.match(/^https:\/\/[\w-]+\.openai\.azure\.com$/)) {
      return res.status(400).json({
        success: false,
        message:
          'Invalid Azure OpenAI endpoint format. Expected: https://your-resource.openai.azure.com'
      })
    }

    // 测试连接
    try {
      const testUrl = `${azureEndpoint}/openai/deployments/${deploymentName}?api-version=${
        apiVersion || '2024-02-01'
      }`
      await axios.get(testUrl, {
        headers: {
          'api-key': apiKey
        },
        timeout: 5000
      })
    } catch (testError) {
      if (testError.response?.status === 404) {
        logger.warn('Azure OpenAI deployment not found, but continuing with account creation')
      } else if (testError.response?.status === 401) {
        return res.status(400).json({
          success: false,
          message: 'Invalid API key or unauthorized access'
        })
      }
    }

    const account = await azureOpenaiAccountService.createAccount({
      name,
      description,
      accountType: accountType || 'shared',
      azureEndpoint,
      apiVersion: apiVersion || '2024-02-01',
      deploymentName,
      apiKey,
      supportedModels,
      proxy,
      groupId,
      priority: priority || 50,
      isActive: isActive !== false,
      schedulable: schedulable !== false
    })

    // 如果是分组类型，将账户添加到分组
    if (accountType === 'group') {
      if (groupIds && groupIds.length > 0) {
        // 使用多分组设置
        await accountGroupService.setAccountGroups(account.id, groupIds, 'azure_openai')
      } else if (groupId) {
        // 兼容单分组模式
        await accountGroupService.addAccountToGroup(account.id, groupId, 'azure_openai')
      }
    }

    res.json({
      success: true,
      data: account,
      message: 'Azure OpenAI account created successfully'
    })
  } catch (error) {
    logger.error('Failed to create Azure OpenAI account:', error)
    res.status(500).json({
      success: false,
      message: 'Failed to create account',
      error: error.message
    })
  }
})

// 更新 Azure OpenAI 账户
router.put('/azure-openai-accounts/:id', authenticateAdmin, async (req, res) => {
  try {
    const { id } = req.params
    const updates = req.body

    const account = await azureOpenaiAccountService.updateAccount(id, updates)

    res.json({
      success: true,
      data: account,
      message: 'Azure OpenAI account updated successfully'
    })
  } catch (error) {
    logger.error('Failed to update Azure OpenAI account:', error)
    res.status(500).json({
      success: false,
      message: 'Failed to update account',
      error: error.message
    })
  }
})

// 删除 Azure OpenAI 账户
router.delete('/azure-openai-accounts/:id', authenticateAdmin, async (req, res) => {
  try {
    const { id } = req.params

    // 自动解绑所有绑定的 API Keys
    const unboundCount = await apiKeyService.unbindAccountFromAllKeys(id, 'azure_openai')

    await azureOpenaiAccountService.deleteAccount(id)

    let message = 'Azure OpenAI账号已成功删除'
    if (unboundCount > 0) {
      message += `，${unboundCount} 个 API Key 已切换为共享池模式`
    }

    logger.success(`🗑️ Admin deleted Azure OpenAI account: ${id}, unbound ${unboundCount} keys`)

    res.json({
      success: true,
      message,
      unboundKeys: unboundCount
    })
  } catch (error) {
    logger.error('Failed to delete Azure OpenAI account:', error)
    res.status(500).json({
      success: false,
      message: 'Failed to delete account',
      error: error.message
    })
  }
})

// 切换 Azure OpenAI 账户状态
router.put('/azure-openai-accounts/:id/toggle', authenticateAdmin, async (req, res) => {
  try {
    const { id } = req.params

    const account = await azureOpenaiAccountService.getAccount(id)
    if (!account) {
      return res.status(404).json({
        success: false,
        message: 'Account not found'
      })
    }

    const newStatus = account.isActive === 'true' ? 'false' : 'true'
    await azureOpenaiAccountService.updateAccount(id, { isActive: newStatus })

    res.json({
      success: true,
      message: `Account ${newStatus === 'true' ? 'activated' : 'deactivated'} successfully`,
      isActive: newStatus === 'true'
    })
  } catch (error) {
    logger.error('Failed to toggle Azure OpenAI account status:', error)
    res.status(500).json({
      success: false,
      message: 'Failed to toggle account status',
      error: error.message
    })
  }
})

// 切换 Azure OpenAI 账户调度状态
router.put(
  '/azure-openai-accounts/:accountId/toggle-schedulable',
  authenticateAdmin,
  async (req, res) => {
    try {
      const { accountId } = req.params

      const result = await azureOpenaiAccountService.toggleSchedulable(accountId)

      // 如果账号被禁用，发送webhook通知
      if (!result.schedulable) {
        // 获取账号信息
        const account = await azureOpenaiAccountService.getAccount(accountId)
        if (account) {
          await webhookNotifier.sendAccountAnomalyNotification({
            accountId: account.id,
            accountName: account.name || 'Azure OpenAI Account',
            platform: 'azure-openai',
            status: 'disabled',
            errorCode: 'AZURE_OPENAI_MANUALLY_DISABLED',
            reason: '账号已被管理员手动禁用调度',
            timestamp: new Date().toISOString()
          })
        }
      }

      return res.json({
        success: true,
        schedulable: result.schedulable,
        message: result.schedulable ? '已启用调度' : '已禁用调度'
      })
    } catch (error) {
      logger.error('切换 Azure OpenAI 账户调度状态失败:', error)
      return res.status(500).json({
        success: false,
        message: '切换调度状态失败',
        error: error.message
      })
    }
  }
)

// 健康检查单个 Azure OpenAI 账户
router.post('/azure-openai-accounts/:id/health-check', authenticateAdmin, async (req, res) => {
  try {
    const { id } = req.params
    const healthResult = await azureOpenaiAccountService.healthCheckAccount(id)

    res.json({
      success: true,
      data: healthResult
    })
  } catch (error) {
    logger.error('Failed to perform health check:', error)
    res.status(500).json({
      success: false,
      message: 'Failed to perform health check',
      error: error.message
    })
  }
})

// 批量健康检查所有 Azure OpenAI 账户
router.post('/azure-openai-accounts/health-check-all', authenticateAdmin, async (req, res) => {
  try {
    const healthResults = await azureOpenaiAccountService.performHealthChecks()

    res.json({
      success: true,
      data: healthResults
    })
  } catch (error) {
    logger.error('Failed to perform batch health check:', error)
    res.status(500).json({
      success: false,
      message: 'Failed to perform batch health check',
      error: error.message
    })
  }
})

// 迁移 API Keys 以支持 Azure OpenAI
router.post('/migrate-api-keys-azure', authenticateAdmin, async (req, res) => {
  try {
    const migratedCount = await azureOpenaiAccountService.migrateApiKeysForAzureSupport()

    res.json({
      success: true,
      message: `Successfully migrated ${migratedCount} API keys for Azure OpenAI support`
    })
  } catch (error) {
    logger.error('Failed to migrate API keys:', error)
    res.status(500).json({
      success: false,
      message: 'Failed to migrate API keys',
      error: error.message
    })
  }
})

// 📋 获取统一Claude Code User-Agent信息
router.get('/claude-code-version', authenticateAdmin, async (req, res) => {
  try {
    const CACHE_KEY = 'claude_code_user_agent:daily'

    // 获取缓存的统一User-Agent
    const unifiedUserAgent = await redis.client.get(CACHE_KEY)
    const ttl = unifiedUserAgent ? await redis.client.ttl(CACHE_KEY) : 0

    res.json({
      success: true,
      userAgent: unifiedUserAgent,
      isActive: !!unifiedUserAgent,
      ttlSeconds: ttl,
      lastUpdated: unifiedUserAgent ? new Date().toISOString() : null
    })
  } catch (error) {
    logger.error('❌ Get unified Claude Code User-Agent error:', error)
    res.status(500).json({
      success: false,
      message: 'Failed to get User-Agent information',
      error: error.message
    })
  }
})

// 🗑️ 清除统一Claude Code User-Agent缓存
router.post('/claude-code-version/clear', authenticateAdmin, async (req, res) => {
  try {
    const CACHE_KEY = 'claude_code_user_agent:daily'

    // 删除缓存的统一User-Agent
    await redis.client.del(CACHE_KEY)

    logger.info(`🗑️ Admin manually cleared unified Claude Code User-Agent cache`)

    res.json({
      success: true,
      message: 'Unified User-Agent cache cleared successfully'
    })
  } catch (error) {
    logger.error('❌ Clear unified User-Agent cache error:', error)
    res.status(500).json({
      success: false,
      message: 'Failed to clear cache',
      error: error.message
    })
  }
})

// ==================== OpenAI-Responses 账户管理 API ====================

// 获取所有 OpenAI-Responses 账户
router.get('/openai-responses-accounts', authenticateAdmin, async (req, res) => {
  try {
    const { platform, groupId } = req.query
    let accounts = await openaiResponsesAccountService.getAllAccounts(true)

    // 根据查询参数进行筛选
    if (platform && platform !== 'openai-responses') {
      accounts = []
    }

    // 根据分组ID筛选
    if (groupId) {
      const group = await accountGroupService.getGroup(groupId)
      if (group && group.platform === 'openai' && group.memberIds && group.memberIds.length > 0) {
        accounts = accounts.filter((account) => group.memberIds.includes(account.id))
      } else {
        accounts = []
      }
    }

    // 处理额度信息、使用统计和绑定的 API Key 数量
    const accountsWithStats = await Promise.all(
      accounts.map(async (account) => {
        try {
          // 检查是否需要重置额度
          const today = redis.getDateStringInTimezone()
          if (account.lastResetDate !== today) {
            // 今天还没重置过，需要重置
            await openaiResponsesAccountService.updateAccount(account.id, {
              dailyUsage: '0',
              lastResetDate: today,
              quotaStoppedAt: ''
            })
            account.dailyUsage = '0'
            account.lastResetDate = today
            account.quotaStoppedAt = ''
          }

          // 检查并清除过期的限流状态
          await openaiResponsesAccountService.checkAndClearRateLimit(account.id)

          // 获取使用统计信息
          let usageStats
          try {
            usageStats = await redis.getAccountUsageStats(account.id, 'openai-responses')
          } catch (error) {
            logger.debug(
              `Failed to get usage stats for OpenAI-Responses account ${account.id}:`,
              error
            )
            usageStats = {
              daily: { requests: 0, tokens: 0, allTokens: 0 },
              total: { requests: 0, tokens: 0, allTokens: 0 },
              monthly: { requests: 0, tokens: 0, allTokens: 0 }
            }
          }

          // 计算绑定的API Key数量（支持 responses: 前缀）
          const allKeys = await redis.getAllApiKeys()
          let boundCount = 0

          for (const key of allKeys) {
            // 检查是否绑定了该账户（包括 responses: 前缀）
            if (
              key.openaiAccountId === account.id ||
              key.openaiAccountId === `responses:${account.id}`
            ) {
              boundCount++
            }
          }

          // 调试日志：检查绑定计数
          if (boundCount > 0) {
            logger.info(`OpenAI-Responses account ${account.id} has ${boundCount} bound API keys`)
          }

          return {
            ...account,
            boundApiKeysCount: boundCount,
            usage: {
              daily: usageStats.daily,
              total: usageStats.total,
              monthly: usageStats.monthly
            }
          }
        } catch (error) {
          logger.error(`Failed to process OpenAI-Responses account ${account.id}:`, error)
          return {
            ...account,
            boundApiKeysCount: 0,
            usage: {
              daily: { requests: 0, tokens: 0, allTokens: 0 },
              total: { requests: 0, tokens: 0, allTokens: 0 },
              monthly: { requests: 0, tokens: 0, allTokens: 0 }
            }
          }
        }
      })
    )

    res.json({ success: true, data: accountsWithStats })
  } catch (error) {
    logger.error('Failed to get OpenAI-Responses accounts:', error)
    res.status(500).json({ success: false, message: error.message })
  }
})

// 创建 OpenAI-Responses 账户
router.post('/openai-responses-accounts', authenticateAdmin, async (req, res) => {
  try {
    const account = await openaiResponsesAccountService.createAccount(req.body)
    res.json({ success: true, account })
  } catch (error) {
    logger.error('Failed to create OpenAI-Responses account:', error)
    res.status(500).json({
      success: false,
      error: error.message
    })
  }
})

// 更新 OpenAI-Responses 账户
router.put('/openai-responses-accounts/:id', authenticateAdmin, async (req, res) => {
  try {
    const { id } = req.params
    const updates = req.body

    // 验证priority的有效性（1-100）
    if (updates.priority !== undefined) {
      const priority = parseInt(updates.priority)
      if (isNaN(priority) || priority < 1 || priority > 100) {
        return res.status(400).json({
          success: false,
          message: 'Priority must be a number between 1 and 100'
        })
      }
      updates.priority = priority.toString()
    }

    const result = await openaiResponsesAccountService.updateAccount(id, updates)

    if (!result.success) {
      return res.status(400).json(result)
    }

    res.json({ success: true, ...result })
  } catch (error) {
    logger.error('Failed to update OpenAI-Responses account:', error)
    res.status(500).json({
      success: false,
      error: error.message
    })
  }
})

// 删除 OpenAI-Responses 账户
router.delete('/openai-responses-accounts/:id', authenticateAdmin, async (req, res) => {
  try {
    const { id } = req.params

    const account = await openaiResponsesAccountService.getAccount(id)
    if (!account) {
      return res.status(404).json({
        success: false,
        message: 'Account not found'
      })
    }

    // 自动解绑所有绑定的 API Keys
    const unboundCount = await apiKeyService.unbindAccountFromAllKeys(id, 'openai-responses')

    // 检查是否在分组中
    const groups = await accountGroupService.getAllGroups()
    for (const group of groups) {
      if (group.platform === 'openai' && group.memberIds && group.memberIds.includes(id)) {
        await accountGroupService.removeMemberFromGroup(group.id, id)
        logger.info(`Removed OpenAI-Responses account ${id} from group ${group.id}`)
      }
    }

    const result = await openaiResponsesAccountService.deleteAccount(id)

    let message = 'OpenAI-Responses账号已成功删除'
    if (unboundCount > 0) {
      message += `，${unboundCount} 个 API Key 已切换为共享池模式`
    }

    logger.success(`🗑️ Admin deleted OpenAI-Responses account: ${id}, unbound ${unboundCount} keys`)

    res.json({
      success: true,
      ...result,
      message,
      unboundKeys: unboundCount
    })
  } catch (error) {
    logger.error('Failed to delete OpenAI-Responses account:', error)
    res.status(500).json({
      success: false,
      error: error.message
    })
  }
})

// 切换 OpenAI-Responses 账户调度状态
router.put(
  '/openai-responses-accounts/:id/toggle-schedulable',
  authenticateAdmin,
  async (req, res) => {
    try {
      const { id } = req.params

      const result = await openaiResponsesAccountService.toggleSchedulable(id)

      if (!result.success) {
        return res.status(400).json(result)
      }

      // 仅在停止调度时发送通知
      if (!result.schedulable) {
        await webhookNotifier.sendAccountEvent('account.status_changed', {
          accountId: id,
          platform: 'openai-responses',
          schedulable: result.schedulable,
          changedBy: 'admin',
          action: 'stopped_scheduling'
        })
      }

      res.json(result)
    } catch (error) {
      logger.error('Failed to toggle OpenAI-Responses account schedulable status:', error)
      res.status(500).json({
        success: false,
        error: error.message
      })
    }
  }
)

// 切换 OpenAI-Responses 账户激活状态
router.put('/openai-responses-accounts/:id/toggle', authenticateAdmin, async (req, res) => {
  try {
    const { id } = req.params

    const account = await openaiResponsesAccountService.getAccount(id)
    if (!account) {
      return res.status(404).json({
        success: false,
        message: 'Account not found'
      })
    }

    const newActiveStatus = account.isActive === 'true' ? 'false' : 'true'
    await openaiResponsesAccountService.updateAccount(id, {
      isActive: newActiveStatus
    })

    res.json({
      success: true,
      isActive: newActiveStatus === 'true'
    })
  } catch (error) {
    logger.error('Failed to toggle OpenAI-Responses account status:', error)
    res.status(500).json({
      success: false,
      error: error.message
    })
  }
})

// 重置 OpenAI-Responses 账户限流状态
router.post(
  '/openai-responses-accounts/:id/reset-rate-limit',
  authenticateAdmin,
  async (req, res) => {
    try {
      const { id } = req.params

      await openaiResponsesAccountService.updateAccount(id, {
        rateLimitedAt: '',
        rateLimitStatus: '',
        status: 'active',
        errorMessage: ''
      })

      logger.info(`🔄 Admin manually reset rate limit for OpenAI-Responses account ${id}`)

      res.json({
        success: true,
        message: 'Rate limit reset successfully'
      })
    } catch (error) {
      logger.error('Failed to reset OpenAI-Responses account rate limit:', error)
      res.status(500).json({
        success: false,
        error: error.message
      })
    }
  }
)

// 重置 OpenAI-Responses 账户状态（清除所有异常状态）
router.post('/openai-responses-accounts/:id/reset-status', authenticateAdmin, async (req, res) => {
  try {
    const { id } = req.params

    const result = await openaiResponsesAccountService.resetAccountStatus(id)

    logger.success(`✅ Admin reset status for OpenAI-Responses account: ${id}`)
    return res.json({ success: true, data: result })
  } catch (error) {
    logger.error('❌ Failed to reset OpenAI-Responses account status:', error)
    return res.status(500).json({ error: 'Failed to reset status', message: error.message })
  }
})

// 手动重置 OpenAI-Responses 账户的每日使用量
router.post('/openai-responses-accounts/:id/reset-usage', authenticateAdmin, async (req, res) => {
  try {
    const { id } = req.params

    await openaiResponsesAccountService.updateAccount(id, {
      dailyUsage: '0',
      lastResetDate: redis.getDateStringInTimezone(),
      quotaStoppedAt: ''
    })

    logger.success(`✅ Admin manually reset daily usage for OpenAI-Responses account ${id}`)

    res.json({
      success: true,
      message: 'Daily usage reset successfully'
    })
  } catch (error) {
    logger.error('Failed to reset OpenAI-Responses account usage:', error)
    res.status(500).json({
      success: false,
      error: error.message
    })
  }
})

// 🤖 Droid 账户管理

// 生成 Droid OAuth 授权链接
router.post('/droid-accounts/generate-auth-url', authenticateAdmin, async (req, res) => {
  try {
    const { proxy } = req.body || {}
    const deviceAuth = await startDeviceAuthorization(proxy || null)

    const sessionId = crypto.randomUUID()
    const expiresAt = new Date(Date.now() + deviceAuth.expiresIn * 1000).toISOString()

    await redis.setOAuthSession(sessionId, {
      deviceCode: deviceAuth.deviceCode,
      userCode: deviceAuth.userCode,
      verificationUri: deviceAuth.verificationUri,
      verificationUriComplete: deviceAuth.verificationUriComplete,
      interval: deviceAuth.interval,
      proxy: proxy || null,
      createdAt: new Date().toISOString(),
      expiresAt
    })

    logger.success('🤖 生成 Droid 设备码授权信息成功', { sessionId })
    return res.json({
      success: true,
      data: {
        sessionId,
        userCode: deviceAuth.userCode,
        verificationUri: deviceAuth.verificationUri,
        verificationUriComplete: deviceAuth.verificationUriComplete,
        expiresIn: deviceAuth.expiresIn,
        interval: deviceAuth.interval,
        instructions: [
          '1. 使用下方验证码进入授权页面并确认访问权限。',
          '2. 在授权页面登录 Factory / Droid 账户并点击允许。',
          '3. 回到此处点击“完成授权”完成凭证获取。'
        ]
      }
    })
  } catch (error) {
    const message =
      error instanceof WorkOSDeviceAuthError ? error.message : error.message || '未知错误'
    logger.error('❌ 生成 Droid 设备码授权失败:', message)
    return res.status(500).json({ error: 'Failed to start Droid device authorization', message })
  }
})

// 交换 Droid 授权码
router.post('/droid-accounts/exchange-code', authenticateAdmin, async (req, res) => {
  const { sessionId, proxy } = req.body || {}
  try {
    if (!sessionId) {
      return res.status(400).json({ error: 'Session ID is required' })
    }

    const oauthSession = await redis.getOAuthSession(sessionId)
    if (!oauthSession) {
      return res.status(400).json({ error: 'Invalid or expired OAuth session' })
    }

    if (oauthSession.expiresAt && new Date() > new Date(oauthSession.expiresAt)) {
      await redis.deleteOAuthSession(sessionId)
      return res
        .status(400)
        .json({ error: 'OAuth session has expired, please generate a new authorization URL' })
    }

    if (!oauthSession.deviceCode) {
      await redis.deleteOAuthSession(sessionId)
      return res.status(400).json({ error: 'OAuth session missing device code, please retry' })
    }

    const proxyConfig = proxy || oauthSession.proxy || null
    const tokens = await pollDeviceAuthorization(oauthSession.deviceCode, proxyConfig)

    await redis.deleteOAuthSession(sessionId)

    logger.success('🤖 成功获取 Droid 访问令牌', { sessionId })
    return res.json({ success: true, data: { tokens } })
  } catch (error) {
    if (error instanceof WorkOSDeviceAuthError) {
      if (error.code === 'authorization_pending' || error.code === 'slow_down') {
        const oauthSession = await redis.getOAuthSession(sessionId)
        const expiresAt = oauthSession?.expiresAt ? new Date(oauthSession.expiresAt) : null
        const remainingSeconds =
          expiresAt instanceof Date && !Number.isNaN(expiresAt.getTime())
            ? Math.max(0, Math.floor((expiresAt.getTime() - Date.now()) / 1000))
            : null

        return res.json({
          success: false,
          pending: true,
          error: error.code,
          message: error.message,
          retryAfter: error.retryAfter || Number(oauthSession?.interval) || 5,
          expiresIn: remainingSeconds
        })
      }

      if (error.code === 'expired_token') {
        await redis.deleteOAuthSession(sessionId)
        return res.status(400).json({
          error: 'Device code expired',
          message: '授权已过期，请重新生成设备码并再次授权'
        })
      }

      logger.error('❌ Droid 授权失败:', error.message)
      return res.status(500).json({
        error: 'Failed to exchange Droid authorization code',
        message: error.message,
        errorCode: error.code
      })
    }

    logger.error('❌ 交换 Droid 授权码失败:', error)
    return res.status(500).json({
      error: 'Failed to exchange Droid authorization code',
      message: error.message
    })
  }
})

// 获取所有 Droid 账户
router.get('/droid-accounts', authenticateAdmin, async (req, res) => {
  try {
    const accounts = await droidAccountService.getAllAccounts()
    const allApiKeys = await redis.getAllApiKeys()

    // 添加使用统计
    const accountsWithStats = await Promise.all(
      accounts.map(async (account) => {
        try {
          const usageStats = await redis.getAccountUsageStats(account.id, 'droid')
          let groupInfos = []
          try {
            groupInfos = await accountGroupService.getAccountGroups(account.id)
          } catch (groupError) {
            logger.debug(`Failed to get group infos for Droid account ${account.id}:`, groupError)
            groupInfos = []
          }

          const groupIds = groupInfos.map((group) => group.id)
          const boundApiKeysCount = allApiKeys.reduce((count, key) => {
            const binding = key.droidAccountId
            if (!binding) {
              return count
            }
            if (binding === account.id) {
              return count + 1
            }
            if (binding.startsWith('group:')) {
              const groupId = binding.substring('group:'.length)
              if (groupIds.includes(groupId)) {
                return count + 1
              }
            }
            return count
          }, 0)

          return {
            ...account,
            schedulable: account.schedulable === 'true',
            boundApiKeysCount,
            groupInfos,
            usage: {
              daily: usageStats.daily,
              total: usageStats.total,
              averages: usageStats.averages
            }
          }
        } catch (error) {
          logger.warn(`Failed to get stats for Droid account ${account.id}:`, error.message)
          return {
            ...account,
            boundApiKeysCount: 0,
            groupInfos: [],
            usage: {
              daily: { tokens: 0, requests: 0 },
              total: { tokens: 0, requests: 0 },
              averages: { rpm: 0, tpm: 0 }
            }
          }
        }
      })
    )

    return res.json({ success: true, data: accountsWithStats })
  } catch (error) {
    logger.error('Failed to get Droid accounts:', error)
    return res.status(500).json({ error: 'Failed to get Droid accounts', message: error.message })
  }
})

// 创建 Droid 账户
router.post('/droid-accounts', authenticateAdmin, async (req, res) => {
  try {
    const { accountType: rawAccountType = 'shared', groupId, groupIds } = req.body

    const normalizedAccountType = rawAccountType || 'shared'

    if (!['shared', 'dedicated', 'group'].includes(normalizedAccountType)) {
      return res.status(400).json({ error: '账户类型必须是 shared、dedicated 或 group' })
    }

    const normalizedGroupIds = Array.isArray(groupIds)
      ? groupIds.filter((id) => typeof id === 'string' && id.trim())
      : []

    if (
      normalizedAccountType === 'group' &&
      normalizedGroupIds.length === 0 &&
      (!groupId || typeof groupId !== 'string' || !groupId.trim())
    ) {
      return res.status(400).json({ error: '分组调度账户必须至少选择一个分组' })
    }

    const accountPayload = {
      ...req.body,
      accountType: normalizedAccountType
    }

    delete accountPayload.groupId
    delete accountPayload.groupIds

    const account = await droidAccountService.createAccount(accountPayload)

    if (normalizedAccountType === 'group') {
      try {
        if (normalizedGroupIds.length > 0) {
          await accountGroupService.setAccountGroups(account.id, normalizedGroupIds, 'droid')
        } else if (typeof groupId === 'string' && groupId.trim()) {
          await accountGroupService.addAccountToGroup(account.id, groupId, 'droid')
        }
      } catch (groupError) {
        logger.error(`Failed to attach Droid account ${account.id} to groups:`, groupError)
        return res.status(500).json({
          error: 'Failed to bind Droid account to groups',
          message: groupError.message
        })
      }
    }

    logger.success(`Created Droid account: ${account.name} (${account.id})`)
    return res.json({ success: true, data: account })
  } catch (error) {
    logger.error('Failed to create Droid account:', error)
    return res.status(500).json({ error: 'Failed to create Droid account', message: error.message })
  }
})

// 更新 Droid 账户
router.put('/droid-accounts/:id', authenticateAdmin, async (req, res) => {
  try {
    const { id } = req.params
    const updates = { ...req.body }
    const { accountType: rawAccountType, groupId, groupIds } = updates

    if (rawAccountType && !['shared', 'dedicated', 'group'].includes(rawAccountType)) {
      return res.status(400).json({ error: '账户类型必须是 shared、dedicated 或 group' })
    }

    if (
      rawAccountType === 'group' &&
      (!groupId || typeof groupId !== 'string' || !groupId.trim()) &&
      (!Array.isArray(groupIds) || groupIds.length === 0)
    ) {
      return res.status(400).json({ error: '分组调度账户必须至少选择一个分组' })
    }

    const currentAccount = await droidAccountService.getAccount(id)
    if (!currentAccount) {
      return res.status(404).json({ error: 'Droid account not found' })
    }

    const normalizedGroupIds = Array.isArray(groupIds)
      ? groupIds.filter((gid) => typeof gid === 'string' && gid.trim())
      : []
    const hasGroupIdsField = Object.prototype.hasOwnProperty.call(updates, 'groupIds')
    const hasGroupIdField = Object.prototype.hasOwnProperty.call(updates, 'groupId')
    const targetAccountType = rawAccountType || currentAccount.accountType || 'shared'

    delete updates.groupId
    delete updates.groupIds

    if (rawAccountType) {
      updates.accountType = targetAccountType
    }

    const account = await droidAccountService.updateAccount(id, updates)

    try {
      if (currentAccount.accountType === 'group' && targetAccountType !== 'group') {
        await accountGroupService.removeAccountFromAllGroups(id)
      } else if (targetAccountType === 'group') {
        if (hasGroupIdsField) {
          if (normalizedGroupIds.length > 0) {
            await accountGroupService.setAccountGroups(id, normalizedGroupIds, 'droid')
          } else {
            await accountGroupService.removeAccountFromAllGroups(id)
          }
        } else if (hasGroupIdField && typeof groupId === 'string' && groupId.trim()) {
          await accountGroupService.setAccountGroups(id, [groupId], 'droid')
        }
      }
    } catch (groupError) {
      logger.error(`Failed to update Droid account ${id} groups:`, groupError)
      return res.status(500).json({
        error: 'Failed to update Droid account groups',
        message: groupError.message
      })
    }

    if (targetAccountType === 'group') {
      try {
        account.groupInfos = await accountGroupService.getAccountGroups(id)
      } catch (groupFetchError) {
        logger.debug(`Failed to fetch group infos for Droid account ${id}:`, groupFetchError)
      }
    }

    return res.json({ success: true, data: account })
  } catch (error) {
    logger.error(`Failed to update Droid account ${req.params.id}:`, error)
    return res.status(500).json({ error: 'Failed to update Droid account', message: error.message })
  }
})

// 切换 Droid 账户调度状态
router.put('/droid-accounts/:id/toggle-schedulable', authenticateAdmin, async (req, res) => {
  try {
    const { id } = req.params

    const account = await droidAccountService.getAccount(id)
    if (!account) {
      return res.status(404).json({ error: 'Droid account not found' })
    }

    const currentSchedulable = account.schedulable === true || account.schedulable === 'true'
    const newSchedulable = !currentSchedulable

    await droidAccountService.updateAccount(id, { schedulable: newSchedulable ? 'true' : 'false' })

    const updatedAccount = await droidAccountService.getAccount(id)
    const actualSchedulable = updatedAccount
      ? updatedAccount.schedulable === true || updatedAccount.schedulable === 'true'
      : newSchedulable

    if (!actualSchedulable) {
      await webhookNotifier.sendAccountAnomalyNotification({
        accountId: account.id,
        accountName: account.name || 'Droid Account',
        platform: 'droid',
        status: 'disabled',
        errorCode: 'DROID_MANUALLY_DISABLED',
        reason: '账号已被管理员手动禁用调度',
        timestamp: new Date().toISOString()
      })
    }

    logger.success(
      `🔄 Admin toggled Droid account schedulable status: ${id} -> ${
        actualSchedulable ? 'schedulable' : 'not schedulable'
      }`
    )

    return res.json({ success: true, schedulable: actualSchedulable })
  } catch (error) {
    logger.error('❌ Failed to toggle Droid account schedulable status:', error)
    return res
      .status(500)
      .json({ error: 'Failed to toggle schedulable status', message: error.message })
  }
})

// 删除 Droid 账户
router.delete('/droid-accounts/:id', authenticateAdmin, async (req, res) => {
  try {
    const { id } = req.params
    await droidAccountService.deleteAccount(id)
    return res.json({ success: true, message: 'Droid account deleted successfully' })
  } catch (error) {
    logger.error(`Failed to delete Droid account ${req.params.id}:`, error)
    return res.status(500).json({ error: 'Failed to delete Droid account', message: error.message })
  }
})

// 刷新 Droid 账户 token
router.post('/droid-accounts/:id/refresh-token', authenticateAdmin, async (req, res) => {
  try {
    const { id } = req.params
    const result = await droidAccountService.refreshAccessToken(id)
    return res.json({ success: true, data: result })
  } catch (error) {
    logger.error(`Failed to refresh Droid account token ${req.params.id}:`, error)
    return res.status(500).json({ error: 'Failed to refresh token', message: error.message })
  }
})

module.exports = router<|MERGE_RESOLUTION|>--- conflicted
+++ resolved
@@ -2180,11 +2180,8 @@
 router.get('/claude-accounts/usage', authenticateAdmin, async (req, res) => {
   try {
     const accounts = await redis.getAllClaudeAccounts()
-<<<<<<< HEAD
-=======
     const now = Date.now()
     const usageCacheTtlMs = 300 * 1000
->>>>>>> f513be43
 
     // 批量并发获取所有活跃 OAuth 账户的 Usage
     const usagePromises = accounts.map(async (account) => {
@@ -2199,8 +2196,6 @@
         account.accessToken &&
         account.status === 'active'
       ) {
-<<<<<<< HEAD
-=======
         // 若快照在 300 秒内更新，直接使用缓存避免频繁请求
         const cachedUsage = claudeAccountService.buildClaudeUsageSnapshot(account)
         const lastUpdatedAt = account.claudeUsageUpdatedAt
@@ -2214,7 +2209,6 @@
           }
         }
 
->>>>>>> f513be43
         try {
           const usageData = await claudeAccountService.fetchOAuthUsage(account.id)
           if (usageData) {
