--- conflicted
+++ resolved
@@ -1641,11 +1641,8 @@
       platform = 'claude',
       priority,
       groupId,
-<<<<<<< HEAD
-      groupIds
-=======
+      groupIds,
       autoStopOnWarning
->>>>>>> 1165427d
     } = req.body
 
     if (!name) {
