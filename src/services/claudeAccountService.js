const { v4: uuidv4 } = require('uuid')
const crypto = require('crypto')
const ProxyHelper = require('../utils/proxyHelper')
const axios = require('axios')
const http2Client = require('../utils/http2Client')
const redis = require('../models/redis')
const config = require('../../config/config')
const claudeConstants = require('../utils/claudeConstants')
const logger = require('../utils/logger')
const { maskToken } = require('../utils/tokenMask')
const {
  logRefreshStart,
  logRefreshSuccess,
  logRefreshError,
  logTokenUsage,
  logRefreshSkipped
} = require('../utils/tokenRefreshLogger')
const tokenRefreshService = require('./tokenRefreshService')
const LRUCache = require('../utils/lruCache')
const { formatDateWithTimezone, getISOStringWithTimezone } = require('../utils/dateHelper')

class ClaudeAccountService {
  constructor() {
    this.claudeApiUrl = 'https://console.anthropic.com/v1/oauth/token'
    this.claudeOauthClientId = '9d1c250a-e61b-44d9-88ed-5944d1962f5e'
    let maxWarnings = parseInt(process.env.CLAUDE_5H_WARNING_MAX_NOTIFICATIONS || '', 10)

    if (Number.isNaN(maxWarnings) && config.claude?.fiveHourWarning) {
      maxWarnings = parseInt(config.claude.fiveHourWarning.maxNotificationsPerWindow, 10)
    }

    if (Number.isNaN(maxWarnings) || maxWarnings < 1) {
      maxWarnings = 1
    }

    this.maxFiveHourWarningsPerWindow = Math.min(maxWarnings, 10)

    // 加密相关常量
    this.ENCRYPTION_ALGORITHM = 'aes-256-cbc'
    this.ENCRYPTION_SALT = 'salt'

    // 🚀 性能优化：缓存派生的加密密钥，避免每次重复计算
    // scryptSync 是 CPU 密集型操作，缓存可以减少 95%+ 的 CPU 占用
    this._encryptionKeyCache = null

    // 🔄 解密结果缓存，提高解密性能
    this._decryptCache = new LRUCache(500)

    // 🧹 定期清理缓存（每10分钟）
    setInterval(
      () => {
        this._decryptCache.cleanup()
        logger.info('🧹 Claude decrypt cache cleanup completed', this._decryptCache.getStats())
      },
      10 * 60 * 1000
    )
  }

  // 🏢 创建Claude账户
  async createAccount(options = {}) {
    const {
      name = 'Unnamed Account',
      description = '',
      email = '',
      password = '',
      refreshToken = '',
      claudeAiOauth = null, // Claude标准格式的OAuth数据
      proxy = null, // { type: 'socks5', host: 'localhost', port: 1080, username: '', password: '' }
      isActive = true,
      accountType = 'shared', // 'dedicated' or 'shared'
      platform = 'claude',
      priority = 50, // 调度优先级 (1-100，数字越小优先级越高)
      schedulable = true, // 是否可被调度
      subscriptionInfo = null, // 手动设置的订阅信息
      autoStopOnWarning = false, // 5小时使用量接近限制时自动停止调度
      useUnifiedUserAgent = false, // 是否使用统一Claude Code版本的User-Agent
      banMode = false, // 封号模式
      useUnifiedClientId = false, // 是否使用统一的客户端标识
      unifiedClientId = '', // 统一的客户端标识
      expiresAt = null // 账户订阅到期时间
    } = options

    const accountId = uuidv4()

    let accountData

    if (claudeAiOauth) {
      // 使用Claude标准格式的OAuth数据
      accountData = {
        id: accountId,
        name,
        description,
        email: this._encryptSensitiveData(email),
        password: this._encryptSensitiveData(password),
        claudeAiOauth: this._encryptSensitiveData(JSON.stringify(claudeAiOauth)),
        accessToken: this._encryptSensitiveData(claudeAiOauth.accessToken),
        refreshToken: this._encryptSensitiveData(claudeAiOauth.refreshToken),
        expiresAt: claudeAiOauth.expiresAt.toString(),
        scopes: claudeAiOauth.scopes.join(' '),
        proxy: proxy ? JSON.stringify(proxy) : '',
        isActive: isActive.toString(),
        accountType, // 账号类型：'dedicated' 或 'shared' 或 'group'
        platform,
        priority: priority.toString(), // 调度优先级
        createdAt: new Date().toISOString(),
        lastUsedAt: '',
        lastRefreshAt: '',
        status: 'active', // 有OAuth数据的账户直接设为active
        errorMessage: '',
        schedulable: schedulable.toString(), // 是否可被调度
        autoStopOnWarning: autoStopOnWarning.toString(), // 5小时使用量接近限制时自动停止调度
        useUnifiedUserAgent: useUnifiedUserAgent.toString(), // 是否使用统一Claude Code版本的User-Agent
        banMode: banMode.toString(), // 封号模式
        useUnifiedClientId: useUnifiedClientId.toString(), // 是否使用统一的客户端标识
        unifiedClientId: unifiedClientId || '', // 统一的客户端标识
        // 优先使用手动设置的订阅信息，否则使用OAuth数据中的，否则默认为空
        subscriptionInfo: subscriptionInfo
          ? JSON.stringify(subscriptionInfo)
          : claudeAiOauth.subscriptionInfo
            ? JSON.stringify(claudeAiOauth.subscriptionInfo)
            : '',
        // 账户订阅到期时间
        subscriptionExpiresAt: expiresAt || ''
      }
    } else {
      // 兼容旧格式
      accountData = {
        id: accountId,
        name,
        description,
        email: this._encryptSensitiveData(email),
        password: this._encryptSensitiveData(password),
        refreshToken: this._encryptSensitiveData(refreshToken),
        accessToken: '',
        expiresAt: '',
        scopes: '',
        proxy: proxy ? JSON.stringify(proxy) : '',
        isActive: isActive.toString(),
        accountType, // 账号类型：'dedicated' 或 'shared' 或 'group'
        platform,
        priority: priority.toString(), // 调度优先级
        createdAt: new Date().toISOString(),
        lastUsedAt: '',
        lastRefreshAt: '',
        status: 'created', // created, active, expired, error
        errorMessage: '',
        schedulable: schedulable.toString(), // 是否可被调度
        autoStopOnWarning: autoStopOnWarning.toString(), // 5小时使用量接近限制时自动停止调度
        useUnifiedUserAgent: useUnifiedUserAgent.toString(), // 是否使用统一Claude Code版本的User-Agent
        // 手动设置的订阅信息
        subscriptionInfo: subscriptionInfo ? JSON.stringify(subscriptionInfo) : '',
        // 账户订阅到期时间
        subscriptionExpiresAt: expiresAt || ''
      }
    }

    await redis.setClaudeAccount(accountId, accountData)

    logger.success(`🏢 Created Claude account: ${name} (${accountId})`)

    // 如果有 OAuth 数据和 accessToken，且包含 user:profile 权限，尝试获取 profile 信息
    if (claudeAiOauth && claudeAiOauth.accessToken) {
      // 检查是否有 user:profile 权限（标准 OAuth 有，Setup Token 没有）
      const hasProfileScope = claudeAiOauth.scopes && claudeAiOauth.scopes.includes('user:profile')

      if (hasProfileScope) {
        try {
          const agent = this._createProxyAgent(proxy)
          await this.fetchAndUpdateAccountProfile(accountId, claudeAiOauth.accessToken, agent)
          logger.info(`📊 Successfully fetched profile info for new account: ${name}`)
        } catch (profileError) {
          logger.warn(`⚠️ Failed to fetch profile info for new account: ${profileError.message}`)
        }
      } else {
        logger.info(`⏩ Skipping profile fetch for account ${name} (no user:profile scope)`)
      }
    }

    return {
      id: accountId,
      name,
      description,
      email,
      isActive,
      proxy,
      accountType,
      platform,
      priority,
      status: accountData.status,
      createdAt: accountData.createdAt,
      expiresAt: accountData.expiresAt,
      scopes: claudeAiOauth ? claudeAiOauth.scopes : [],
      autoStopOnWarning,
      useUnifiedUserAgent,
      useUnifiedClientId,
      unifiedClientId
    }
  }

  // 🔄 刷新Claude账户token
  async refreshAccountToken(accountId) {
    let lockAcquired = false

    try {
      const accountData = await redis.getClaudeAccount(accountId)

      if (!accountData || Object.keys(accountData).length === 0) {
        throw new Error('Account not found')
      }

      const refreshToken = this._decryptSensitiveData(accountData.refreshToken)

      if (!refreshToken) {
        throw new Error('No refresh token available - manual token update required')
      }

      // 尝试获取分布式锁
      lockAcquired = await tokenRefreshService.acquireRefreshLock(accountId, 'claude')

      if (!lockAcquired) {
        // 如果无法获取锁，说明另一个进程正在刷新
        logger.info(
          `🔒 Token refresh already in progress for account: ${accountData.name} (${accountId})`
        )
        logRefreshSkipped(accountId, accountData.name, 'claude', 'already_locked')

        // 等待一段时间后返回，期望其他进程已完成刷新
        await new Promise((resolve) => setTimeout(resolve, 2000))

        // 重新获取账户数据（可能已被其他进程刷新）
        const updatedData = await redis.getClaudeAccount(accountId)
        if (updatedData && updatedData.accessToken) {
          const accessToken = this._decryptSensitiveData(updatedData.accessToken)
          return {
            success: true,
            accessToken,
            expiresAt: updatedData.expiresAt
          }
        }

        throw new Error('Token refresh in progress by another process')
      }

      // 记录开始刷新
      logRefreshStart(accountId, accountData.name, 'claude', 'manual_refresh')
      logger.info(`🔄 Starting token refresh for account: ${accountData.name} (${accountId})`)

      // 创建代理agent
      const agent = this._createProxyAgent(accountData.proxy)

      const response = await http2Client.request(this.claudeApiUrl, {
        method: 'POST',
        headers: {
          'Content-Type': 'application/json',
          Accept: 'application/json, text/plain, */*',
          'User-Agent': claudeConstants.USER_AGENT,
          'Accept-Language': 'en-US,en;q=0.9',
          Referer: 'https://claude.ai/',
          Origin: 'https://claude.ai'
        },
        body: JSON.stringify({
          grant_type: 'refresh_token',
          refresh_token: refreshToken,
          client_id: this.claudeOauthClientId
        }),
        agent,
        timeout: 30000
      })

      if (response.statusCode === 200) {
        const responseData = JSON.parse(response.body)

        // 记录完整的响应数据到专门的认证详细日志
        logger.authDetail('Token refresh response', responseData)

        // 记录简化版本到主日志
        logger.info('📊 Token refresh response (analyzing for subscription info):', {
          status: response.statusCode,
          hasData: !!responseData,
          dataKeys: responseData ? Object.keys(responseData) : []
        })

        const { access_token, refresh_token, expires_in } = responseData

        // 检查是否有套餐信息
        if (
          responseData.subscription ||
          responseData.plan ||
          responseData.tier ||
          responseData.account_type
        ) {
          const subscriptionInfo = {
            subscription: responseData.subscription,
            plan: responseData.plan,
            tier: responseData.tier,
            accountType: responseData.account_type,
            features: responseData.features,
            limits: responseData.limits
          }
          logger.info('🎯 Found subscription info in refresh response:', subscriptionInfo)

          // 将套餐信息存储在账户数据中
          accountData.subscriptionInfo = JSON.stringify(subscriptionInfo)
        }

        // 更新账户数据
        accountData.accessToken = this._encryptSensitiveData(access_token)
        accountData.refreshToken = this._encryptSensitiveData(refresh_token)
        accountData.expiresAt = (Date.now() + expires_in * 1000).toString()
        accountData.lastRefreshAt = new Date().toISOString()
        accountData.status = 'active'
        accountData.errorMessage = ''

        await redis.setClaudeAccount(accountId, accountData)

        // 刷新成功后，如果有 user:profile 权限，尝试获取账号 profile 信息
        // 检查账户的 scopes 是否包含 user:profile（标准 OAuth 有，Setup Token 没有）
        const hasProfileScope = accountData.scopes && accountData.scopes.includes('user:profile')

        if (hasProfileScope) {
          try {
            await this.fetchAndUpdateAccountProfile(accountId, access_token, agent)
          } catch (profileError) {
            logger.warn(`⚠️ Failed to fetch profile info after refresh: ${profileError.message}`)
          }
        } else {
          logger.debug(
            `⏩ Skipping profile fetch after refresh for account ${accountId} (no user:profile scope)`
          )
        }

        // 记录刷新成功
        logRefreshSuccess(accountId, accountData.name, 'claude', {
          accessToken: access_token,
          refreshToken: refresh_token,
          expiresAt: accountData.expiresAt,
          scopes: accountData.scopes
        })

        logger.success(
          `🔄 Refreshed token for account: ${accountData.name} (${accountId}) - Access Token: ${maskToken(access_token)}`
        )

        return {
          success: true,
          accessToken: access_token,
          expiresAt: accountData.expiresAt
        }
      } else {
        throw new Error(`Token refresh failed with status: ${response.statusCode}`)
      }
    } catch (error) {
      // 记录刷新失败
      const accountData = await redis.getClaudeAccount(accountId)
      if (accountData) {
        logRefreshError(accountId, accountData.name, 'claude', error)
        accountData.status = 'error'
        accountData.errorMessage = error.message
        await redis.setClaudeAccount(accountId, accountData)

        // 发送Webhook通知
        try {
          const webhookNotifier = require('../utils/webhookNotifier')
          await webhookNotifier.sendAccountAnomalyNotification({
            accountId,
            accountName: accountData.name,
            platform: 'claude-oauth',
            status: 'error',
            errorCode: 'CLAUDE_OAUTH_ERROR',
            reason: `Token refresh failed: ${error.message}`
          })
        } catch (webhookError) {
          logger.error('Failed to send webhook notification:', webhookError)
        }
      }

      logger.error(`❌ Failed to refresh token for account ${accountId}:`, error)

      throw error
    } finally {
      // 释放锁
      if (lockAcquired) {
        await tokenRefreshService.releaseRefreshLock(accountId, 'claude')
      }
    }
  }

  // 🔍 获取账户信息
  async getAccount(accountId) {
    try {
      const accountData = await redis.getClaudeAccount(accountId)

      if (!accountData || Object.keys(accountData).length === 0) {
        return null
      }

      return accountData
    } catch (error) {
      logger.error('❌ Failed to get Claude account:', error)
      return null
    }
  }

  // 🎯 获取有效的访问token
  async getValidAccessToken(accountId) {
    try {
      const accountData = await redis.getClaudeAccount(accountId)

      if (!accountData || Object.keys(accountData).length === 0) {
        throw new Error('Account not found')
      }

      if (accountData.isActive !== 'true') {
        throw new Error('Account is disabled')
      }

      // 检查token是否过期
      const expiresAt = parseInt(accountData.expiresAt)
      const now = Date.now()
      const isExpired = !expiresAt || now >= expiresAt - 60000 // 60秒提前刷新

      // 记录token使用情况
      logTokenUsage(accountId, accountData.name, 'claude', accountData.expiresAt, isExpired)

      if (isExpired) {
        logger.info(`🔄 Token expired/expiring for account ${accountId}, attempting refresh...`)
        try {
          const refreshResult = await this.refreshAccountToken(accountId)
          return refreshResult.accessToken
        } catch (refreshError) {
          logger.warn(`⚠️ Token refresh failed for account ${accountId}: ${refreshError.message}`)
          // 如果刷新失败，仍然尝试使用当前token（可能是手动添加的长期有效token）
          const currentToken = this._decryptSensitiveData(accountData.accessToken)
          if (currentToken) {
            logger.info(`🔄 Using current token for account ${accountId} (refresh failed)`)
            return currentToken
          }
          throw refreshError
        }
      }

      const accessToken = this._decryptSensitiveData(accountData.accessToken)

      if (!accessToken) {
        throw new Error('No access token available')
      }

      // 更新最后使用时间和会话窗口
      accountData.lastUsedAt = new Date().toISOString()
      await this.updateSessionWindow(accountId, accountData)
      await redis.setClaudeAccount(accountId, accountData)

      return accessToken
    } catch (error) {
      logger.error(`❌ Failed to get valid access token for account ${accountId}:`, error)
      throw error
    }
  }

  // 📋 获取所有Claude账户
  async getAllAccounts() {
    try {
      const accounts = await redis.getAllClaudeAccounts()

      // 处理返回数据，移除敏感信息并添加限流状态和会话窗口信息
      const processedAccounts = await Promise.all(
        accounts.map(async (account) => {
          // 获取限流状态信息
          const rateLimitInfo = await this.getAccountRateLimitInfo(account.id)

          // 获取会话窗口信息
          const sessionWindowInfo = await this.getSessionWindowInfo(account.id)

          // 构建 Claude Usage 快照（从 Redis 读取）
          const claudeUsage = this.buildClaudeUsageSnapshot(account)

          // 判断授权类型：检查 scopes 是否包含 OAuth 相关权限
          const scopes = account.scopes && account.scopes.trim() ? account.scopes.split(' ') : []
          const isOAuth = scopes.includes('user:profile') && scopes.includes('user:inference')
          const authType = isOAuth ? 'oauth' : 'setup-token'

          return {
            id: account.id,
            name: account.name,
            description: account.description,
            email: account.email ? this._maskEmail(this._decryptSensitiveData(account.email)) : '',
            isActive: account.isActive === 'true',
            proxy: account.proxy ? JSON.parse(account.proxy) : null,
            status: account.status,
            errorMessage: account.errorMessage,
            accountType: account.accountType || 'shared', // 兼容旧数据，默认为共享
            priority: parseInt(account.priority) || 50, // 兼容旧数据，默认优先级50
            platform: account.platform || 'claude', // 添加平台标识，用于前端区分
            authType, // OAuth 或 Setup Token
            createdAt: account.createdAt,
            lastUsedAt: account.lastUsedAt,
            lastRefreshAt: account.lastRefreshAt,
            expiresAt: account.subscriptionExpiresAt || null, // 账户订阅到期时间
            // 添加 scopes 字段用于判断认证方式
            // 处理空字符串的情况，避免返回 ['']
            scopes: account.scopes && account.scopes.trim() ? account.scopes.split(' ') : [],
            // 添加 refreshToken 是否存在的标记（不返回实际值）
            hasRefreshToken: !!account.refreshToken,
            // 添加套餐信息（如果存在）
            subscriptionInfo: account.subscriptionInfo
              ? JSON.parse(account.subscriptionInfo)
              : null,
            // 添加限流状态信息
            rateLimitStatus: rateLimitInfo
              ? {
                  isRateLimited: rateLimitInfo.isRateLimited,
                  rateLimitedAt: rateLimitInfo.rateLimitedAt,
                  minutesRemaining: rateLimitInfo.minutesRemaining
                }
              : null,
            // 添加会话窗口信息
            sessionWindow: sessionWindowInfo || {
              hasActiveWindow: false,
              windowStart: null,
              windowEnd: null,
              progress: 0,
              remainingTime: null,
              lastRequestTime: null
            },
            // 添加 Claude Usage 信息（三窗口）
            claudeUsage: claudeUsage || null,
            // 添加调度状态
            schedulable: account.schedulable !== 'false', // 默认为true，兼容历史数据
            // 添加自动停止调度设置
            autoStopOnWarning: account.autoStopOnWarning === 'true', // 默认为false
            // 添加5小时自动停止状态
            fiveHourAutoStopped: account.fiveHourAutoStopped === 'true',
            fiveHourStoppedAt: account.fiveHourStoppedAt || null,
            // 添加统一User-Agent设置
            useUnifiedUserAgent: account.useUnifiedUserAgent === 'true', // 默认为false
            // 添加封号模式设置
            banMode: account.banMode === 'true', // 默认为false
            // 添加统一客户端标识设置
            useUnifiedClientId: account.useUnifiedClientId === 'true', // 默认为false
            unifiedClientId: account.unifiedClientId || '', // 统一的客户端标识
            // 添加停止原因
            stoppedReason: account.stoppedReason || null
          }
        })
      )

      return processedAccounts
    } catch (error) {
      logger.error('❌ Failed to get Claude accounts:', error)
      throw error
    }
  }

  // 📋 获取单个账号的概要信息（用于前端展示会话窗口等状态）
  async getAccountOverview(accountId) {
    try {
      const accountData = await redis.getClaudeAccount(accountId)

      if (!accountData || Object.keys(accountData).length === 0) {
        return null
      }

      const [sessionWindowInfo, rateLimitInfo] = await Promise.all([
        this.getSessionWindowInfo(accountId),
        this.getAccountRateLimitInfo(accountId)
      ])

      const sessionWindow = sessionWindowInfo || {
        hasActiveWindow: false,
        windowStart: null,
        windowEnd: null,
        progress: 0,
        remainingTime: null,
        lastRequestTime: accountData.lastRequestTime || null,
        sessionWindowStatus: accountData.sessionWindowStatus || null
      }

      const rateLimitStatus = rateLimitInfo
        ? {
            isRateLimited: !!rateLimitInfo.isRateLimited,
            rateLimitedAt: rateLimitInfo.rateLimitedAt || null,
            minutesRemaining: rateLimitInfo.minutesRemaining || 0,
            rateLimitEndAt: rateLimitInfo.rateLimitEndAt || null
          }
        : {
            isRateLimited: false,
            rateLimitedAt: null,
            minutesRemaining: 0,
            rateLimitEndAt: null
          }

      return {
        id: accountData.id,
        accountType: accountData.accountType || 'shared',
        platform: accountData.platform || 'claude',
        isActive: accountData.isActive === 'true',
        schedulable: accountData.schedulable !== 'false',
        sessionWindow,
        rateLimitStatus
      }
    } catch (error) {
      logger.error(`❌ Failed to build Claude account overview for ${accountId}:`, error)
      return null
    }
  }

  // 📝 更新Claude账户
  async updateAccount(accountId, updates) {
    try {
      const accountData = await redis.getClaudeAccount(accountId)

      if (!accountData || Object.keys(accountData).length === 0) {
        throw new Error('Account not found')
      }

      const allowedUpdates = [
        'name',
        'description',
        'email',
        'password',
        'refreshToken',
        'proxy',
        'isActive',
        'claudeAiOauth',
        'accountType',
        'priority',
        'schedulable',
        'subscriptionInfo',
        'autoStopOnWarning',
        'useUnifiedUserAgent',
        'banMode',
        'useUnifiedClientId',
        'unifiedClientId',
        'subscriptionExpiresAt'
      ]
      const updatedData = { ...accountData }
      let shouldClearAutoStopFields = false

      // 检查是否新增了 refresh token
      const oldRefreshToken = this._decryptSensitiveData(accountData.refreshToken)

      for (const [field, value] of Object.entries(updates)) {
        if (allowedUpdates.includes(field)) {
          if (['email', 'password', 'refreshToken'].includes(field)) {
            updatedData[field] = this._encryptSensitiveData(value)
          } else if (field === 'proxy') {
            updatedData[field] = value ? JSON.stringify(value) : ''
          } else if (field === 'priority') {
            updatedData[field] = value.toString()
          } else if (field === 'subscriptionInfo') {
            // 处理订阅信息更新
            updatedData[field] = typeof value === 'string' ? value : JSON.stringify(value)
          } else if (field === 'subscriptionExpiresAt') {
            // 处理订阅到期时间，允许 null 值（永不过期）
            updatedData[field] = value ? value.toString() : ''
          } else if (field === 'claudeAiOauth') {
            // 更新 Claude AI OAuth 数据
            if (value) {
              updatedData.claudeAiOauth = this._encryptSensitiveData(JSON.stringify(value))
              updatedData.accessToken = this._encryptSensitiveData(value.accessToken)
              updatedData.refreshToken = this._encryptSensitiveData(value.refreshToken)
              updatedData.expiresAt = value.expiresAt.toString()
              updatedData.scopes = value.scopes.join(' ')
              updatedData.status = 'active'
              updatedData.errorMessage = ''
              updatedData.lastRefreshAt = new Date().toISOString()
            }
          } else {
            updatedData[field] = value !== null && value !== undefined ? value.toString() : ''
          }
        }
      }

      // 如果新增了 refresh token（之前没有，现在有了），更新过期时间为10分钟
      if (updates.refreshToken && !oldRefreshToken && updates.refreshToken.trim()) {
        const newExpiresAt = Date.now() + 10 * 60 * 1000 // 10分钟
        updatedData.expiresAt = newExpiresAt.toString()
        logger.info(
          `🔄 New refresh token added for account ${accountId}, setting expiry to 10 minutes`
        )
      }

      // 如果通过 claudeAiOauth 更新，也要检查是否新增了 refresh token
      if (updates.claudeAiOauth && updates.claudeAiOauth.refreshToken && !oldRefreshToken) {
        // 如果 expiresAt 设置的时间过长（超过1小时），调整为10分钟
        const providedExpiry = parseInt(updates.claudeAiOauth.expiresAt)
        const now = Date.now()
        const oneHour = 60 * 60 * 1000

        if (providedExpiry - now > oneHour) {
          const newExpiresAt = now + 10 * 60 * 1000 // 10分钟
          updatedData.expiresAt = newExpiresAt.toString()
          logger.info(
            `🔄 Adjusted expiry time to 10 minutes for account ${accountId} with refresh token`
          )
        }
      }

      updatedData.updatedAt = new Date().toISOString()

      // 如果是手动修改调度状态，清除所有自动停止相关的字段
      if (Object.prototype.hasOwnProperty.call(updates, 'schedulable')) {
        // 清除所有自动停止的标记，防止自动恢复
        delete updatedData.rateLimitAutoStopped
        delete updatedData.fiveHourAutoStopped
        delete updatedData.fiveHourStoppedAt
        delete updatedData.tempErrorAutoStopped
        // 兼容旧的标记（逐步迁移）
        delete updatedData.autoStoppedAt
        delete updatedData.stoppedReason
        shouldClearAutoStopFields = true

        await this._clearFiveHourWarningMetadata(accountId, updatedData)

        // 如果是手动启用调度，记录日志
        if (updates.schedulable === true || updates.schedulable === 'true') {
          logger.info(`✅ Manually enabled scheduling for account ${accountId}`)
        } else {
          logger.info(`⛔ Manually disabled scheduling for account ${accountId}`)
        }
      }

      // 检查是否手动禁用了账号，如果是则发送webhook通知
      if (updates.isActive === 'false' && accountData.isActive === 'true') {
        try {
          const webhookNotifier = require('../utils/webhookNotifier')
          await webhookNotifier.sendAccountAnomalyNotification({
            accountId,
            accountName: updatedData.name || 'Unknown Account',
            platform: 'claude-oauth',
            status: 'disabled',
            errorCode: 'CLAUDE_OAUTH_MANUALLY_DISABLED',
            reason: 'Account manually disabled by administrator'
          })
        } catch (webhookError) {
          logger.error(
            'Failed to send webhook notification for manual account disable:',
            webhookError
          )
        }
      }

      await redis.setClaudeAccount(accountId, updatedData)

      if (shouldClearAutoStopFields) {
        const fieldsToRemove = [
          'rateLimitAutoStopped',
          'fiveHourAutoStopped',
          'fiveHourStoppedAt',
          'tempErrorAutoStopped',
          'autoStoppedAt',
          'stoppedReason'
        ]
        await this._removeAccountFields(accountId, fieldsToRemove, 'manual_schedule_update')
      }

      logger.success(`📝 Updated Claude account: ${accountId}`)

      return { success: true }
    } catch (error) {
      logger.error('❌ Failed to update Claude account:', error)
      throw error
    }
  }

  // 🗑️ 删除Claude账户
  async deleteAccount(accountId) {
    try {
      // 首先从所有分组中移除此账户
      const accountGroupService = require('./accountGroupService')
      await accountGroupService.removeAccountFromAllGroups(accountId)

      const result = await redis.deleteClaudeAccount(accountId)

      if (result === 0) {
        throw new Error('Account not found')
      }

      logger.success(`🗑️ Deleted Claude account: ${accountId}`)

      return { success: true }
    } catch (error) {
      logger.error('❌ Failed to delete Claude account:', error)
      throw error
    }
  }

  /**
   * 检查账户是否未过期
   * @param {Object} account - 账户对象
   * @returns {boolean} - 如果未设置过期时间或未过期返回 true
   */
  isAccountNotExpired(account) {
    if (!account.subscriptionExpiresAt) {
      return true // 未设置过期时间，视为永不过期
    }

    const expiryDate = new Date(account.subscriptionExpiresAt)
    const now = new Date()

    if (expiryDate <= now) {
      logger.debug(
        `⏰ Account ${account.name} (${account.id}) expired at ${account.subscriptionExpiresAt}`
      )
      return false
    }

    return true
  }

  // 🎯 智能选择可用账户（支持sticky会话和模型过滤）
  async selectAvailableAccount(sessionHash = null, modelName = null) {
    try {
      const accounts = await redis.getAllClaudeAccounts()

      let activeAccounts = accounts.filter(
        (account) =>
          account.isActive === 'true' &&
          account.status !== 'error' &&
          account.schedulable !== 'false' &&
          this.isAccountNotExpired(account)
      )

      // 如果请求的是 Opus 模型，过滤掉 Pro 和 Free 账号
      if (modelName && modelName.toLowerCase().includes('opus')) {
        activeAccounts = activeAccounts.filter((account) => {
          // 检查账号的订阅信息
          if (account.subscriptionInfo) {
            try {
              const info = JSON.parse(account.subscriptionInfo)
              // Pro 和 Free 账号不支持 Opus
              if (info.hasClaudePro === true && info.hasClaudeMax !== true) {
                return false // Claude Pro 不支持 Opus
              }
              if (info.accountType === 'claude_pro' || info.accountType === 'claude_free') {
                return false // 明确标记为 Pro 或 Free 的账号不支持
              }
            } catch (e) {
              // 解析失败，假设为旧数据，默认支持（兼容旧数据为 Max）
              return true
            }
          }
          // 没有订阅信息的账号，默认当作支持（兼容旧数据）
          return true
        })

        if (activeAccounts.length === 0) {
          throw new Error('No Claude accounts available that support Opus model')
        }
      }

      if (activeAccounts.length === 0) {
        throw new Error('No active Claude accounts available')
      }

      // 如果有会话哈希，检查是否有已映射的账户
      if (sessionHash) {
        const mappedAccountId = await redis.getSessionAccountMapping(sessionHash)
        if (mappedAccountId) {
          // 验证映射的账户是否仍然可用
          const mappedAccount = activeAccounts.find((acc) => acc.id === mappedAccountId)
          if (mappedAccount) {
            // 🚀 智能会话续期：剩余时间少于14天时自动续期到15天
            await redis.extendSessionAccountMappingTTL(sessionHash)
            logger.info(
              `🎯 Using sticky session account: ${mappedAccount.name} (${mappedAccountId}) for session ${sessionHash}`
            )
            return mappedAccountId
          } else {
            logger.warn(
              `⚠️ Mapped account ${mappedAccountId} is no longer available, selecting new account`
            )
            // 清理无效的映射
            await redis.deleteSessionAccountMapping(sessionHash)
          }
        }
      }

      // 如果没有映射或映射无效，选择新账户
      // 优先选择最久未使用的账户（负载均衡）
      const sortedAccounts = activeAccounts.sort((a, b) => {
        const aLastUsed = new Date(a.lastUsedAt || 0).getTime()
        const bLastUsed = new Date(b.lastUsedAt || 0).getTime()
        return aLastUsed - bLastUsed // 最久未使用的优先
      })

      const selectedAccountId = sortedAccounts[0].id

      // 如果有会话哈希，建立新的映射
      if (sessionHash) {
        // 从配置获取TTL（小时），转换为秒
        const ttlSeconds = (config.session?.stickyTtlHours || 1) * 60 * 60
        await redis.setSessionAccountMapping(sessionHash, selectedAccountId, ttlSeconds)
        logger.info(
          `🎯 Created new sticky session mapping: ${sortedAccounts[0].name} (${selectedAccountId}) for session ${sessionHash}`
        )
      }

      return selectedAccountId
    } catch (error) {
      logger.error('❌ Failed to select available account:', error)
      throw error
    }
  }

  // 🎯 基于API Key选择账户（支持专属绑定、共享池和模型过滤）
  async selectAccountForApiKey(apiKeyData, sessionHash = null, modelName = null) {
    try {
      // 如果API Key绑定了专属账户，优先使用
      if (apiKeyData.claudeAccountId) {
        const boundAccount = await redis.getClaudeAccount(apiKeyData.claudeAccountId)
        if (
          boundAccount &&
          boundAccount.isActive === 'true' &&
          boundAccount.status !== 'error' &&
          boundAccount.schedulable !== 'false' &&
          this.isAccountNotExpired(boundAccount)
        ) {
          logger.info(
            `🎯 Using bound dedicated account: ${boundAccount.name} (${apiKeyData.claudeAccountId}) for API key ${apiKeyData.name}`
          )
          return apiKeyData.claudeAccountId
        } else {
          logger.warn(
            `⚠️ Bound account ${apiKeyData.claudeAccountId} is not available, falling back to shared pool`
          )
        }
      }

      // 如果没有绑定账户或绑定账户不可用，从共享池选择
      const accounts = await redis.getAllClaudeAccounts()

      let sharedAccounts = accounts.filter(
        (account) =>
          account.isActive === 'true' &&
          account.status !== 'error' &&
          account.schedulable !== 'false' &&
          (account.accountType === 'shared' || !account.accountType) && // 兼容旧数据
          this.isAccountNotExpired(account)
      )

      // 如果请求的是 Opus 模型，过滤掉 Pro 和 Free 账号
      if (modelName && modelName.toLowerCase().includes('opus')) {
        sharedAccounts = sharedAccounts.filter((account) => {
          // 检查账号的订阅信息
          if (account.subscriptionInfo) {
            try {
              const info = JSON.parse(account.subscriptionInfo)
              // Pro 和 Free 账号不支持 Opus
              if (info.hasClaudePro === true && info.hasClaudeMax !== true) {
                return false // Claude Pro 不支持 Opus
              }
              if (info.accountType === 'claude_pro' || info.accountType === 'claude_free') {
                return false // 明确标记为 Pro 或 Free 的账号不支持
              }
            } catch (e) {
              // 解析失败，假设为旧数据，默认支持（兼容旧数据为 Max）
              return true
            }
          }
          // 没有订阅信息的账号，默认当作支持（兼容旧数据）
          return true
        })

        if (sharedAccounts.length === 0) {
          throw new Error('No shared Claude accounts available that support Opus model')
        }
      }

      if (sharedAccounts.length === 0) {
        throw new Error('No active shared Claude accounts available')
      }

      // 如果有会话哈希，检查是否有已映射的账户
      if (sessionHash) {
        const mappedAccountId = await redis.getSessionAccountMapping(sessionHash)
        if (mappedAccountId) {
          // 验证映射的账户是否仍然在共享池中且可用
          const mappedAccount = sharedAccounts.find((acc) => acc.id === mappedAccountId)
          if (mappedAccount) {
            // 如果映射的账户被限流了，删除映射并重新选择
            const isRateLimited = await this.isAccountRateLimited(mappedAccountId)
            if (isRateLimited) {
              logger.warn(
                `⚠️ Mapped account ${mappedAccountId} is rate limited, selecting new account`
              )
              await redis.deleteSessionAccountMapping(sessionHash)
            } else {
              // 🚀 智能会话续期：剩余时间少于14天时自动续期到15天
              await redis.extendSessionAccountMappingTTL(sessionHash)
              logger.info(
                `🎯 Using sticky session shared account: ${mappedAccount.name} (${mappedAccountId}) for session ${sessionHash}`
              )
              return mappedAccountId
            }
          } else {
            logger.warn(
              `⚠️ Mapped shared account ${mappedAccountId} is no longer available, selecting new account`
            )
            // 清理无效的映射
            await redis.deleteSessionAccountMapping(sessionHash)
          }
        }
      }

      // 将账户分为限流和非限流两组
      const nonRateLimitedAccounts = []
      const rateLimitedAccounts = []

      for (const account of sharedAccounts) {
        const isRateLimited = await this.isAccountRateLimited(account.id)
        if (isRateLimited) {
          const rateLimitInfo = await this.getAccountRateLimitInfo(account.id)
          account._rateLimitInfo = rateLimitInfo // 临时存储限流信息
          rateLimitedAccounts.push(account)
        } else {
          nonRateLimitedAccounts.push(account)
        }
      }

      // 优先从非限流账户中选择
      let candidateAccounts = nonRateLimitedAccounts

      // 如果没有非限流账户，则从限流账户中选择（按限流时间排序，最早限流的优先）
      if (candidateAccounts.length === 0) {
        logger.warn('⚠️ All shared accounts are rate limited, selecting from rate limited pool')
        candidateAccounts = rateLimitedAccounts.sort((a, b) => {
          const aRateLimitedAt = new Date(a._rateLimitInfo.rateLimitedAt).getTime()
          const bRateLimitedAt = new Date(b._rateLimitInfo.rateLimitedAt).getTime()
          return aRateLimitedAt - bRateLimitedAt // 最早限流的优先
        })
      } else {
        // 非限流账户按最后使用时间排序（最久未使用的优先）
        candidateAccounts = candidateAccounts.sort((a, b) => {
          const aLastUsed = new Date(a.lastUsedAt || 0).getTime()
          const bLastUsed = new Date(b.lastUsedAt || 0).getTime()
          return aLastUsed - bLastUsed // 最久未使用的优先
        })
      }

      if (candidateAccounts.length === 0) {
        throw new Error('No available shared Claude accounts')
      }

      const selectedAccountId = candidateAccounts[0].id

      // 如果有会话哈希，建立新的映射
      if (sessionHash) {
        // 从配置获取TTL（小时），转换为秒
        const ttlSeconds = (config.session?.stickyTtlHours || 1) * 60 * 60
        await redis.setSessionAccountMapping(sessionHash, selectedAccountId, ttlSeconds)
        logger.info(
          `🎯 Created new sticky session mapping for shared account: ${candidateAccounts[0].name} (${selectedAccountId}) for session ${sessionHash}`
        )
      }

      logger.info(
        `🎯 Selected shared account: ${candidateAccounts[0].name} (${selectedAccountId}) for API key ${apiKeyData.name}`
      )
      return selectedAccountId
    } catch (error) {
      logger.error('❌ Failed to select account for API key:', error)
      throw error
    }
  }

  // 🌐 创建代理agent（使用统一的代理工具）
  _createProxyAgent(proxyConfig) {
    const proxyAgent = ProxyHelper.createProxyAgent(proxyConfig)
    if (proxyAgent) {
      logger.info(
        `🌐 Using proxy for Claude request: ${ProxyHelper.getProxyDescription(proxyConfig)}`
      )
    } else if (proxyConfig) {
      logger.debug('🌐 Failed to create proxy agent for Claude')
    } else {
      logger.debug('🌐 No proxy configured for Claude request')
    }
    return proxyAgent
  }

  // 🔐 加密敏感数据
  _encryptSensitiveData(data) {
    if (!data) {
      return ''
    }

    try {
      const key = this._generateEncryptionKey()
      const iv = crypto.randomBytes(16)

      const cipher = crypto.createCipheriv(this.ENCRYPTION_ALGORITHM, key, iv)
      let encrypted = cipher.update(data, 'utf8', 'hex')
      encrypted += cipher.final('hex')

      // 将IV和加密数据一起返回，用:分隔
      return `${iv.toString('hex')}:${encrypted}`
    } catch (error) {
      logger.error('❌ Encryption error:', error)
      return data
    }
  }

  // 🔓 解密敏感数据
  _decryptSensitiveData(encryptedData) {
    if (!encryptedData) {
      return ''
    }

    // 🎯 检查缓存
    const cacheKey = crypto.createHash('sha256').update(encryptedData).digest('hex')
    const cached = this._decryptCache.get(cacheKey)
    if (cached !== undefined) {
      return cached
    }

    try {
      let decrypted = ''

      // 检查是否是新格式（包含IV）
      if (encryptedData.includes(':')) {
        // 新格式：iv:encryptedData
        const parts = encryptedData.split(':')
        if (parts.length === 2) {
          const key = this._generateEncryptionKey()
          const iv = Buffer.from(parts[0], 'hex')
          const encrypted = parts[1]

          const decipher = crypto.createDecipheriv(this.ENCRYPTION_ALGORITHM, key, iv)
          decrypted = decipher.update(encrypted, 'hex', 'utf8')
          decrypted += decipher.final('utf8')

          // 💾 存入缓存（5分钟过期）
          this._decryptCache.set(cacheKey, decrypted, 5 * 60 * 1000)

          // 📊 定期打印缓存统计
          if ((this._decryptCache.hits + this._decryptCache.misses) % 1000 === 0) {
            this._decryptCache.printStats()
          }

          return decrypted
        }
      }

      // 旧格式或格式错误，尝试旧方式解密（向后兼容）
      // 注意：在新版本Node.js中这将失败，但我们会捕获错误
      try {
        const decipher = crypto.createDecipher('aes-256-cbc', config.security.encryptionKey)
        decrypted = decipher.update(encryptedData, 'hex', 'utf8')
        decrypted += decipher.final('utf8')

        // 💾 旧格式也存入缓存
        this._decryptCache.set(cacheKey, decrypted, 5 * 60 * 1000)

        return decrypted
      } catch (oldError) {
        // 如果旧方式也失败，返回原数据
        logger.warn('⚠️ Could not decrypt data, returning as-is:', oldError.message)
        return encryptedData
      }
    } catch (error) {
      logger.error('❌ Decryption error:', error)
      return encryptedData
    }
  }

  // 🔑 生成加密密钥（辅助方法）
  _generateEncryptionKey() {
    // 性能优化：缓存密钥派生结果，避免重复的 CPU 密集计算
    // scryptSync 是故意设计为慢速的密钥派生函数（防暴力破解）
    // 但在高并发场景下，每次都重新计算会导致 CPU 100% 占用
    if (!this._encryptionKeyCache) {
      // 只在第一次调用时计算，后续使用缓存
      // 由于输入参数固定，派生结果永远相同，不影响数据兼容性
      this._encryptionKeyCache = crypto.scryptSync(
        config.security.encryptionKey,
        this.ENCRYPTION_SALT,
        32
      )
      logger.info('🔑 Encryption key derived and cached for performance optimization')
    }
    return this._encryptionKeyCache
  }

  // 🎭 掩码邮箱地址
  _maskEmail(email) {
    if (!email || !email.includes('@')) {
      return email
    }

    const [username, domain] = email.split('@')
    const maskedUsername =
      username.length > 2
        ? `${username.slice(0, 2)}***${username.slice(-1)}`
        : `${username.slice(0, 1)}***`

    return `${maskedUsername}@${domain}`
  }

  // 🔢 安全转换为数字或null
  _toNumberOrNull(value) {
    if (value === undefined || value === null || value === '') {
      return null
    }

    const num = Number(value)
    return Number.isFinite(num) ? num : null
  }

  // 🧹 清理错误账户
  async cleanupErrorAccounts() {
    try {
      const accounts = await redis.getAllClaudeAccounts()
      let cleanedCount = 0

      for (const account of accounts) {
        if (account.status === 'error' && account.lastRefreshAt) {
          const lastRefresh = new Date(account.lastRefreshAt)
          const now = new Date()
          const hoursSinceLastRefresh = (now - lastRefresh) / (1000 * 60 * 60)

          // 如果错误状态超过24小时，尝试重新激活
          if (hoursSinceLastRefresh > 24) {
            account.status = 'created'
            account.errorMessage = ''
            await redis.setClaudeAccount(account.id, account)
            cleanedCount++
          }
        }
      }

      if (cleanedCount > 0) {
        logger.success(`🧹 Reset ${cleanedCount} error accounts`)
      }

      return cleanedCount
    } catch (error) {
      logger.error('❌ Failed to cleanup error accounts:', error)
      return 0
    }
  }

  // 🚫 标记账号为限流状态
  async markAccountRateLimited(accountId, sessionHash = null, rateLimitResetTimestamp = null) {
    try {
      const accountData = await redis.getClaudeAccount(accountId)
      if (!accountData || Object.keys(accountData).length === 0) {
        throw new Error('Account not found')
      }

      // 设置限流状态和时间
      const updatedAccountData = { ...accountData }
      updatedAccountData.rateLimitedAt = new Date().toISOString()
      updatedAccountData.rateLimitStatus = 'limited'
      // 限流时停止调度，与 OpenAI 账号保持一致
      updatedAccountData.schedulable = 'false'
      // 使用独立的限流自动停止标记，避免与其他自动停止冲突
      updatedAccountData.rateLimitAutoStopped = 'true'

      // 如果提供了准确的限流重置时间戳（来自API响应头）
      if (rateLimitResetTimestamp) {
        // 将Unix时间戳（秒）转换为毫秒并创建Date对象
        const resetTime = new Date(rateLimitResetTimestamp * 1000)
        updatedAccountData.rateLimitEndAt = resetTime.toISOString()

        // 计算当前会话窗口的开始时间（重置时间减去5小时）
        const windowStartTime = new Date(resetTime.getTime() - 5 * 60 * 60 * 1000)
        updatedAccountData.sessionWindowStart = windowStartTime.toISOString()
        updatedAccountData.sessionWindowEnd = resetTime.toISOString()

        const now = new Date()
        const minutesUntilEnd = Math.ceil((resetTime - now) / (1000 * 60))
        logger.warn(
          `🚫 Account marked as rate limited with accurate reset time: ${accountData.name} (${accountId}) - ${minutesUntilEnd} minutes remaining until ${resetTime.toISOString()}`
        )
      } else {
        // 获取或创建会话窗口（预估方式）
        const windowData = await this.updateSessionWindow(accountId, updatedAccountData)
        Object.assign(updatedAccountData, windowData)

        // 限流结束时间 = 会话窗口结束时间
        if (updatedAccountData.sessionWindowEnd) {
          updatedAccountData.rateLimitEndAt = updatedAccountData.sessionWindowEnd
          const windowEnd = new Date(updatedAccountData.sessionWindowEnd)
          const now = new Date()
          const minutesUntilEnd = Math.ceil((windowEnd - now) / (1000 * 60))
          logger.warn(
            `🚫 Account marked as rate limited until estimated session window ends: ${accountData.name} (${accountId}) - ${minutesUntilEnd} minutes remaining`
          )
        } else {
          // 如果没有会话窗口，使用默认1小时（兼容旧逻辑）
          const oneHourLater = new Date(Date.now() + 60 * 60 * 1000)
          updatedAccountData.rateLimitEndAt = oneHourLater.toISOString()
          logger.warn(
            `🚫 Account marked as rate limited (1 hour default): ${accountData.name} (${accountId})`
          )
        }
      }

      await redis.setClaudeAccount(accountId, updatedAccountData)

      // 如果有会话哈希，删除粘性会话映射
      if (sessionHash) {
        await redis.deleteSessionAccountMapping(sessionHash)
        logger.info(`🗑️ Deleted sticky session mapping for rate limited account: ${accountId}`)
      }

      // 发送Webhook通知
      try {
        const webhookNotifier = require('../utils/webhookNotifier')
        await webhookNotifier.sendAccountAnomalyNotification({
          accountId,
          accountName: accountData.name || 'Claude Account',
          platform: 'claude-oauth',
          status: 'error',
          errorCode: 'CLAUDE_OAUTH_RATE_LIMITED',
          reason: `Account rate limited (429 error). ${rateLimitResetTimestamp ? `Reset at: ${formatDateWithTimezone(rateLimitResetTimestamp)}` : 'Estimated reset in 1-5 hours'}`,
          timestamp: getISOStringWithTimezone(new Date())
        })
      } catch (webhookError) {
        logger.error('Failed to send rate limit webhook notification:', webhookError)
      }

      return { success: true }
    } catch (error) {
      logger.error(`❌ Failed to mark account as rate limited: ${accountId}`, error)
      throw error
    }
  }

  // 🚫 标记账号的 Opus 限流状态（不影响其他模型调度）
  async markAccountOpusRateLimited(accountId, rateLimitResetTimestamp = null) {
    try {
      const accountData = await redis.getClaudeAccount(accountId)
      if (!accountData || Object.keys(accountData).length === 0) {
        throw new Error('Account not found')
      }

      const updatedAccountData = { ...accountData }
      const now = new Date()
      updatedAccountData.opusRateLimitedAt = now.toISOString()

      if (rateLimitResetTimestamp) {
        const resetTime = new Date(rateLimitResetTimestamp * 1000)
        updatedAccountData.opusRateLimitEndAt = resetTime.toISOString()
        logger.warn(
          `🚫 Account ${accountData.name} (${accountId}) reached Opus weekly cap, resets at ${resetTime.toISOString()}`
        )
      } else {
        // 如果缺少准确时间戳，保留现有值但记录警告，便于后续人工干预
        logger.warn(
          `⚠️ Account ${accountData.name} (${accountId}) reported Opus limit without reset timestamp`
        )
      }

      await redis.setClaudeAccount(accountId, updatedAccountData)
      return { success: true }
    } catch (error) {
      logger.error(`❌ Failed to mark Opus rate limit for account: ${accountId}`, error)
      throw error
    }
  }

  // ✅ 清除账号的 Opus 限流状态
  async clearAccountOpusRateLimit(accountId) {
    try {
      const accountData = await redis.getClaudeAccount(accountId)
      if (!accountData || Object.keys(accountData).length === 0) {
        return { success: true }
      }

      const updatedAccountData = { ...accountData }
      delete updatedAccountData.opusRateLimitedAt
      delete updatedAccountData.opusRateLimitEndAt

      await redis.setClaudeAccount(accountId, updatedAccountData)

      const redisKey = `claude:account:${accountId}`
      if (redis.client && typeof redis.client.hdel === 'function') {
        await redis.client.hdel(redisKey, 'opusRateLimitedAt', 'opusRateLimitEndAt')
      }

      logger.info(`✅ Cleared Opus rate limit state for account ${accountId}`)
      return { success: true }
    } catch (error) {
      logger.error(`❌ Failed to clear Opus rate limit for account: ${accountId}`, error)
      throw error
    }
  }

  // 🔍 检查账号是否处于 Opus 限流状态（自动清理过期标记）
  async isAccountOpusRateLimited(accountId) {
    try {
      const accountData = await redis.getClaudeAccount(accountId)
      if (!accountData || Object.keys(accountData).length === 0) {
        return false
      }

      if (!accountData.opusRateLimitEndAt) {
        return false
      }

      const resetTime = new Date(accountData.opusRateLimitEndAt)
      if (Number.isNaN(resetTime.getTime())) {
        await this.clearAccountOpusRateLimit(accountId)
        return false
      }

      const now = new Date()
      if (now >= resetTime) {
        await this.clearAccountOpusRateLimit(accountId)
        return false
      }

      return true
    } catch (error) {
      logger.error(`❌ Failed to check Opus rate limit status for account: ${accountId}`, error)
      return false
    }
  }

  // ♻️ 检查并清理已过期的 Opus 限流标记
  async clearExpiredOpusRateLimit(accountId) {
    try {
      const accountData = await redis.getClaudeAccount(accountId)
      if (!accountData || Object.keys(accountData).length === 0) {
        return { success: true }
      }

      if (!accountData.opusRateLimitEndAt) {
        return { success: true }
      }

      const resetTime = new Date(accountData.opusRateLimitEndAt)
      if (Number.isNaN(resetTime.getTime()) || new Date() >= resetTime) {
        await this.clearAccountOpusRateLimit(accountId)
      }

      return { success: true }
    } catch (error) {
      logger.error(`❌ Failed to clear expired Opus rate limit for account: ${accountId}`, error)
      throw error
    }
  }

  // ✅ 移除账号的限流状态
  async removeAccountRateLimit(accountId) {
    try {
      const accountData = await redis.getClaudeAccount(accountId)
      if (!accountData || Object.keys(accountData).length === 0) {
        throw new Error('Account not found')
      }

      const accountKey = `claude:account:${accountId}`

      // 清除限流状态
      const redisKey = `claude:account:${accountId}`
      await redis.client.hdel(redisKey, 'rateLimitedAt', 'rateLimitStatus', 'rateLimitEndAt')
      delete accountData.rateLimitedAt
      delete accountData.rateLimitStatus
      delete accountData.rateLimitEndAt // 清除限流结束时间

      const hadAutoStop = accountData.rateLimitAutoStopped === 'true'

      // 只恢复因限流而自动停止的账户
      if (hadAutoStop && accountData.schedulable === 'false') {
        accountData.schedulable = 'true'
        logger.info(`✅ Auto-resuming scheduling for account ${accountId} after rate limit cleared`)
        logger.info(
          `📊 Account ${accountId} state after recovery: schedulable=${accountData.schedulable}`
        )
      } else {
        logger.info(
          `ℹ️ Account ${accountId} did not need auto-resume: autoStopped=${accountData.rateLimitAutoStopped}, schedulable=${accountData.schedulable}`
        )
      }

      if (hadAutoStop) {
        await redis.client.hdel(redisKey, 'rateLimitAutoStopped')
        delete accountData.rateLimitAutoStopped
      }
      await redis.setClaudeAccount(accountId, accountData)

      // 显式删除Redis中的限流字段，避免旧标记阻止账号恢复调度
      await redis.client.hdel(
        accountKey,
        'rateLimitedAt',
        'rateLimitStatus',
        'rateLimitEndAt',
        'rateLimitAutoStopped'
      )

      logger.success(`✅ Rate limit removed for account: ${accountData.name} (${accountId})`)

      return { success: true }
    } catch (error) {
      logger.error(`❌ Failed to remove rate limit for account: ${accountId}`, error)
      throw error
    }
  }

  // 🔍 检查账号是否处于限流状态
  async isAccountRateLimited(accountId) {
    try {
      const accountData = await redis.getClaudeAccount(accountId)
      if (!accountData || Object.keys(accountData).length === 0) {
        return false
      }

      const now = new Date()

      // 检查是否有限流状态（包括字段缺失但有自动停止标记的情况）
      if (
        (accountData.rateLimitStatus === 'limited' && accountData.rateLimitedAt) ||
        (accountData.rateLimitAutoStopped === 'true' && accountData.rateLimitEndAt)
      ) {
        // 优先使用 rateLimitEndAt（基于会话窗口）
        if (accountData.rateLimitEndAt) {
          const rateLimitEndAt = new Date(accountData.rateLimitEndAt)

          // 如果当前时间超过限流结束时间，自动解除
          if (now >= rateLimitEndAt) {
            await this.removeAccountRateLimit(accountId)
            return false
          }

          return true
        } else if (accountData.rateLimitedAt) {
          // 兼容旧数据：使用1小时限流
          const rateLimitedAt = new Date(accountData.rateLimitedAt)
          const hoursSinceRateLimit = (now - rateLimitedAt) / (1000 * 60 * 60)

          // 如果限流超过1小时，自动解除
          if (hoursSinceRateLimit >= 1) {
            await this.removeAccountRateLimit(accountId)
            return false
          }

          return true
        }
      }

      return false
    } catch (error) {
      logger.error(`❌ Failed to check rate limit status for account: ${accountId}`, error)
      return false
    }
  }

  // 📊 获取账号的限流信息
  async getAccountRateLimitInfo(accountId) {
    try {
      const accountData = await redis.getClaudeAccount(accountId)
      if (!accountData || Object.keys(accountData).length === 0) {
        return null
      }

      if (accountData.rateLimitStatus === 'limited' && accountData.rateLimitedAt) {
        const rateLimitedAt = new Date(accountData.rateLimitedAt)
        const now = new Date()
        const minutesSinceRateLimit = Math.floor((now - rateLimitedAt) / (1000 * 60))

        let minutesRemaining
        let rateLimitEndAt

        // 优先使用 rateLimitEndAt（基于会话窗口）
        if (accountData.rateLimitEndAt) {
          ;({ rateLimitEndAt } = accountData)
          const endTime = new Date(accountData.rateLimitEndAt)
          minutesRemaining = Math.max(0, Math.ceil((endTime - now) / (1000 * 60)))
        } else {
          // 兼容旧数据：使用1小时限流
          minutesRemaining = Math.max(0, 60 - minutesSinceRateLimit)
          // 计算预期的结束时间
          const endTime = new Date(rateLimitedAt.getTime() + 60 * 60 * 1000)
          rateLimitEndAt = endTime.toISOString()
        }

        return {
          isRateLimited: minutesRemaining > 0,
          rateLimitedAt: accountData.rateLimitedAt,
          minutesSinceRateLimit,
          minutesRemaining,
          rateLimitEndAt // 新增：限流结束时间
        }
      }

      return {
        isRateLimited: false,
        rateLimitedAt: null,
        minutesSinceRateLimit: 0,
        minutesRemaining: 0,
        rateLimitEndAt: null
      }
    } catch (error) {
      logger.error(`❌ Failed to get rate limit info for account: ${accountId}`, error)
      return null
    }
  }

  // 🕐 更新会话窗口
  async updateSessionWindow(accountId, accountData = null) {
    try {
      // 如果没有传入accountData，从Redis获取
      if (!accountData) {
        accountData = await redis.getClaudeAccount(accountId)
        if (!accountData || Object.keys(accountData).length === 0) {
          throw new Error('Account not found')
        }
      }

      const now = new Date()
      const currentTime = now.getTime()

      let shouldClearSessionStatus = false
      let shouldClearFiveHourFlags = false

      // 检查当前是否有活跃的会话窗口
      if (accountData.sessionWindowStart && accountData.sessionWindowEnd) {
        const windowEnd = new Date(accountData.sessionWindowEnd).getTime()

        // 如果当前时间在窗口内，只更新最后请求时间
        if (currentTime < windowEnd) {
          accountData.lastRequestTime = now.toISOString()
          return accountData
        }

        // 窗口已过期，记录日志
        const windowStart = new Date(accountData.sessionWindowStart)
        logger.info(
          `⏰ Session window expired for account ${accountData.name} (${accountId}): ${windowStart.toISOString()} - ${new Date(windowEnd).toISOString()}`
        )
      }

      // 基于当前时间计算新的会话窗口
      const windowStart = this._calculateSessionWindowStart(now)
      const windowEnd = this._calculateSessionWindowEnd(windowStart)

      // 更新会话窗口信息
      accountData.sessionWindowStart = windowStart.toISOString()
      accountData.sessionWindowEnd = windowEnd.toISOString()
      accountData.lastRequestTime = now.toISOString()

      // 清除会话窗口状态，因为进入了新窗口
      if (accountData.sessionWindowStatus) {
        delete accountData.sessionWindowStatus
        delete accountData.sessionWindowStatusUpdatedAt
        await this._clearFiveHourWarningMetadata(accountId, accountData)
        shouldClearSessionStatus = true
      }

      // 如果账户因为5小时限制被自动停止，现在恢复调度
      if (accountData.fiveHourAutoStopped === 'true' && accountData.schedulable === 'false') {
        logger.info(
          `✅ Auto-resuming scheduling for account ${accountData.name} (${accountId}) - new session window started`
        )
        accountData.schedulable = 'true'
        delete accountData.fiveHourAutoStopped
        delete accountData.fiveHourStoppedAt
        await this._clearFiveHourWarningMetadata(accountId, accountData)
        shouldClearFiveHourFlags = true

        // 发送Webhook通知
        try {
          const webhookNotifier = require('../utils/webhookNotifier')
          await webhookNotifier.sendAccountAnomalyNotification({
            accountId,
            accountName: accountData.name || 'Claude Account',
            platform: 'claude',
            status: 'resumed',
            errorCode: 'CLAUDE_5H_LIMIT_RESUMED',
            reason: '进入新的5小时窗口，已自动恢复调度',
            timestamp: getISOStringWithTimezone(new Date())
          })
        } catch (webhookError) {
          logger.error('Failed to send webhook notification:', webhookError)
        }
      }

      if (shouldClearSessionStatus || shouldClearFiveHourFlags) {
        const fieldsToRemove = []
        if (shouldClearFiveHourFlags) {
          fieldsToRemove.push('fiveHourAutoStopped', 'fiveHourStoppedAt')
        }
        if (shouldClearSessionStatus) {
          fieldsToRemove.push('sessionWindowStatus', 'sessionWindowStatusUpdatedAt')
        }
        await this._removeAccountFields(accountId, fieldsToRemove, 'session_window_refresh')
      }

      logger.info(
        `🕐 Created new session window for account ${accountData.name} (${accountId}): ${windowStart.toISOString()} - ${windowEnd.toISOString()} (from current time)`
      )

      return accountData
    } catch (error) {
      logger.error(`❌ Failed to update session window for account ${accountId}:`, error)
      throw error
    }
  }

  // 🕐 计算会话窗口开始时间
  _calculateSessionWindowStart(requestTime) {
    // 从当前时间开始创建窗口，只将分钟取整到整点
    const windowStart = new Date(requestTime)
    windowStart.setMinutes(0)
    windowStart.setSeconds(0)
    windowStart.setMilliseconds(0)

    return windowStart
  }

  // 🕐 计算会话窗口结束时间
  _calculateSessionWindowEnd(startTime) {
    const endTime = new Date(startTime)
    endTime.setHours(endTime.getHours() + 5) // 加5小时
    return endTime
  }

  async _clearFiveHourWarningMetadata(accountId, accountData = null) {
    if (accountData) {
      delete accountData.fiveHourWarningWindow
      delete accountData.fiveHourWarningCount
      delete accountData.fiveHourWarningLastSentAt
    }

    try {
      if (redis.client && typeof redis.client.hdel === 'function') {
        await redis.client.hdel(
          `claude:account:${accountId}`,
          'fiveHourWarningWindow',
          'fiveHourWarningCount',
          'fiveHourWarningLastSentAt'
        )
      }
    } catch (error) {
      logger.warn(
        `⚠️ Failed to clear five-hour warning metadata for account ${accountId}: ${error.message}`
      )
    }
  }

  // 📊 获取会话窗口信息
  async getSessionWindowInfo(accountId) {
    try {
      const accountData = await redis.getClaudeAccount(accountId)
      if (!accountData || Object.keys(accountData).length === 0) {
        return null
      }

      // 如果没有会话窗口信息，返回null
      if (!accountData.sessionWindowStart || !accountData.sessionWindowEnd) {
        return {
          hasActiveWindow: false,
          windowStart: null,
          windowEnd: null,
          progress: 0,
          remainingTime: null,
          lastRequestTime: accountData.lastRequestTime || null,
          sessionWindowStatus: accountData.sessionWindowStatus || null
        }
      }

      const now = new Date()
      const windowStart = new Date(accountData.sessionWindowStart)
      const windowEnd = new Date(accountData.sessionWindowEnd)
      const currentTime = now.getTime()

      // 检查窗口是否已过期
      if (currentTime >= windowEnd.getTime()) {
        return {
          hasActiveWindow: false,
          windowStart: accountData.sessionWindowStart,
          windowEnd: accountData.sessionWindowEnd,
          progress: 100,
          remainingTime: 0,
          lastRequestTime: accountData.lastRequestTime || null,
          sessionWindowStatus: accountData.sessionWindowStatus || null
        }
      }

      // 计算进度百分比
      const totalDuration = windowEnd.getTime() - windowStart.getTime()
      const elapsedTime = currentTime - windowStart.getTime()
      const progress = Math.round((elapsedTime / totalDuration) * 100)

      // 计算剩余时间（分钟）
      const remainingTime = Math.round((windowEnd.getTime() - currentTime) / (1000 * 60))

      return {
        hasActiveWindow: true,
        windowStart: accountData.sessionWindowStart,
        windowEnd: accountData.sessionWindowEnd,
        progress,
        remainingTime,
        lastRequestTime: accountData.lastRequestTime || null,
        sessionWindowStatus: accountData.sessionWindowStatus || null
      }
    } catch (error) {
      logger.error(`❌ Failed to get session window info for account ${accountId}:`, error)
      return null
    }
  }

  // 📊 获取 OAuth Usage 数据
  async fetchOAuthUsage(accountId, accessToken = null, agent = null) {
    try {
      const accountData = await redis.getClaudeAccount(accountId)
      if (!accountData || Object.keys(accountData).length === 0) {
        throw new Error('Account not found')
      }

      // 如果没有提供 accessToken，使用 getValidAccessToken 自动检查过期并刷新
      if (!accessToken) {
        accessToken = await this.getValidAccessToken(accountId)
      }

      // 如果没有提供 agent，创建代理
      if (!agent) {
        agent = this._createProxyAgent(accountData.proxy)
      }

      logger.debug(`📊 Fetching OAuth usage for account: ${accountData.name} (${accountId})`)

      // 请求 OAuth usage 接口
<<<<<<< HEAD
      const response = await http2Client.request('https://api.anthropic.com/api/oauth/usage', {
        method: 'GET',
=======
      const response = await axios.get('https://api.anthropic.com/api/oauth/usage', {
>>>>>>> f513be43
        headers: {
          Authorization: `Bearer ${accessToken}`,
          'Content-Type': 'application/json',
          Accept: 'application/json',
          'anthropic-beta': 'oauth-2025-04-20',
          'User-Agent': 'claude-cli/1.0.56 (external, cli)',
          'Accept-Language': 'en-US,en;q=0.9'
        },
<<<<<<< HEAD
        agent,
        timeout: 15000
      })

      if (response.statusCode === 200 && response.body) {
        const responseData = JSON.parse(response.body)

        logger.debug('✅ Successfully fetched OAuth usage data:', {
          accountId,
          fiveHour: responseData.five_hour?.utilization,
          sevenDay: responseData.seven_day?.utilization,
          sevenDayOpus: responseData.seven_day_opus?.utilization
        })

        return responseData
      }

      logger.warn(`⚠️ Failed to fetch OAuth usage for account ${accountId}: ${response.statusCode}`)
      return null
    } catch (error) {
      // 403 错误通常表示使用的是 Setup Token 而非 OAuth
      if (error.statusCode === 403) {
=======
        httpsAgent: agent,
        timeout: 15000
      })

      if (response.status === 200 && response.data) {
        logger.debug('✅ Successfully fetched OAuth usage data:', {
          accountId,
          fiveHour: response.data.five_hour?.utilization,
          sevenDay: response.data.seven_day?.utilization,
          sevenDayOpus: response.data.seven_day_opus?.utilization
        })

        return response.data
      }

      logger.warn(`⚠️ Failed to fetch OAuth usage for account ${accountId}: ${response.status}`)
      return null
    } catch (error) {
      // 403 错误通常表示使用的是 Setup Token 而非 OAuth
      if (error.response?.status === 403) {
>>>>>>> f513be43
        logger.debug(
          `⚠️ OAuth usage API returned 403 for account ${accountId}. This account likely uses Setup Token instead of OAuth.`
        )
        return null
      }

      // 其他错误正常记录
      logger.error(
        `❌ Failed to fetch OAuth usage for account ${accountId}:`,
<<<<<<< HEAD
        error.body || error.message
=======
        error.response?.data || error.message
>>>>>>> f513be43
      )
      return null
    }
  }

  // 📊 构建 Claude Usage 快照（从 Redis 数据）
  buildClaudeUsageSnapshot(accountData) {
    const updatedAt = accountData.claudeUsageUpdatedAt

    const fiveHourUtilization = this._toNumberOrNull(accountData.claudeFiveHourUtilization)
    const fiveHourResetsAt = accountData.claudeFiveHourResetsAt
    const sevenDayUtilization = this._toNumberOrNull(accountData.claudeSevenDayUtilization)
    const sevenDayResetsAt = accountData.claudeSevenDayResetsAt
    const sevenDayOpusUtilization = this._toNumberOrNull(accountData.claudeSevenDayOpusUtilization)
    const sevenDayOpusResetsAt = accountData.claudeSevenDayOpusResetsAt

    const hasFiveHourData = fiveHourUtilization !== null || fiveHourResetsAt
    const hasSevenDayData = sevenDayUtilization !== null || sevenDayResetsAt
    const hasSevenDayOpusData = sevenDayOpusUtilization !== null || sevenDayOpusResetsAt

    if (!updatedAt && !hasFiveHourData && !hasSevenDayData && !hasSevenDayOpusData) {
      return null
    }

    const now = Date.now()

    return {
      updatedAt,
      fiveHour: {
        utilization: fiveHourUtilization,
        resetsAt: fiveHourResetsAt,
        remainingSeconds: fiveHourResetsAt
          ? Math.max(0, Math.floor((new Date(fiveHourResetsAt).getTime() - now) / 1000))
          : null
      },
      sevenDay: {
        utilization: sevenDayUtilization,
        resetsAt: sevenDayResetsAt,
        remainingSeconds: sevenDayResetsAt
          ? Math.max(0, Math.floor((new Date(sevenDayResetsAt).getTime() - now) / 1000))
          : null
      },
      sevenDayOpus: {
        utilization: sevenDayOpusUtilization,
        resetsAt: sevenDayOpusResetsAt,
        remainingSeconds: sevenDayOpusResetsAt
          ? Math.max(0, Math.floor((new Date(sevenDayOpusResetsAt).getTime() - now) / 1000))
          : null
      }
    }
  }

  // 📊 更新 Claude Usage 快照到 Redis
  async updateClaudeUsageSnapshot(accountId, usageData) {
    if (!usageData || typeof usageData !== 'object') {
      return
    }

    const updates = {}

    // 5小时窗口
    if (usageData.five_hour) {
      if (usageData.five_hour.utilization !== undefined) {
        updates.claudeFiveHourUtilization = String(usageData.five_hour.utilization)
      }
      if (usageData.five_hour.resets_at) {
        updates.claudeFiveHourResetsAt = usageData.five_hour.resets_at
      }
    }

    // 7天窗口
    if (usageData.seven_day) {
      if (usageData.seven_day.utilization !== undefined) {
        updates.claudeSevenDayUtilization = String(usageData.seven_day.utilization)
      }
      if (usageData.seven_day.resets_at) {
        updates.claudeSevenDayResetsAt = usageData.seven_day.resets_at
      }
    }

    // 7天Opus窗口
    if (usageData.seven_day_opus) {
      if (usageData.seven_day_opus.utilization !== undefined) {
        updates.claudeSevenDayOpusUtilization = String(usageData.seven_day_opus.utilization)
      }
      if (usageData.seven_day_opus.resets_at) {
        updates.claudeSevenDayOpusResetsAt = usageData.seven_day_opus.resets_at
      }
    }

    if (Object.keys(updates).length === 0) {
      return
    }

    updates.claudeUsageUpdatedAt = new Date().toISOString()

    const accountData = await redis.getClaudeAccount(accountId)
    if (accountData && Object.keys(accountData).length > 0) {
      Object.assign(accountData, updates)
      await redis.setClaudeAccount(accountId, accountData)
      logger.debug(
        `📊 Updated Claude usage snapshot for account ${accountId}:`,
        Object.keys(updates)
      )
    }
  }

  // 📊 获取账号 Profile 信息并更新账号类型
  async fetchAndUpdateAccountProfile(accountId, accessToken = null, agent = null) {
    try {
      const accountData = await redis.getClaudeAccount(accountId)
      if (!accountData || Object.keys(accountData).length === 0) {
        throw new Error('Account not found')
      }

      // 检查账户是否有 user:profile 权限
      const hasProfileScope = accountData.scopes && accountData.scopes.includes('user:profile')
      if (!hasProfileScope) {
        logger.warn(
          `⚠️ Account ${accountId} does not have user:profile scope, cannot fetch profile`
        )
        throw new Error('Account does not have user:profile permission')
      }

      // 如果没有提供 accessToken，使用账号存储的 token
      if (!accessToken) {
        accessToken = this._decryptSensitiveData(accountData.accessToken)
        if (!accessToken) {
          throw new Error('No access token available')
        }
      }

      // 如果没有提供 agent，创建代理
      if (!agent) {
        agent = this._createProxyAgent(accountData.proxy)
      }

      logger.info(`📊 Fetching profile info for account: ${accountData.name} (${accountId})`)

      // 请求 profile 接口
      const response = await axios.get('https://api.anthropic.com/api/oauth/profile', {
        headers: {
          Authorization: `Bearer ${accessToken}`,
          'Content-Type': 'application/json',
          Accept: 'application/json',
          'User-Agent': 'claude-cli/1.0.56 (external, cli)',
          'Accept-Language': 'en-US,en;q=0.9'
        },
        httpsAgent: agent,
        timeout: 15000
      })

      if (response.status === 200 && response.data) {
        const profileData = response.data

        logger.info('✅ Successfully fetched profile data:', {
          email: profileData.account?.email,
          hasClaudeMax: profileData.account?.has_claude_max,
          hasClaudePro: profileData.account?.has_claude_pro,
          organizationType: profileData.organization?.organization_type
        })

        // 构建订阅信息
        const subscriptionInfo = {
          // 账号信息
          email: profileData.account?.email,
          fullName: profileData.account?.full_name,
          displayName: profileData.account?.display_name,
          hasClaudeMax: profileData.account?.has_claude_max || false,
          hasClaudePro: profileData.account?.has_claude_pro || false,
          accountUuid: profileData.account?.uuid,

          // 组织信息
          organizationName: profileData.organization?.name,
          organizationUuid: profileData.organization?.uuid,
          billingType: profileData.organization?.billing_type,
          rateLimitTier: profileData.organization?.rate_limit_tier,
          organizationType: profileData.organization?.organization_type,

          // 账号类型（基于 has_claude_max 和 has_claude_pro 判断）
          accountType:
            profileData.account?.has_claude_max === true
              ? 'claude_max'
              : profileData.account?.has_claude_pro === true
                ? 'claude_pro'
                : 'free',

          // 更新时间
          profileFetchedAt: new Date().toISOString()
        }

        // 更新账户数据
        accountData.subscriptionInfo = JSON.stringify(subscriptionInfo)
        accountData.profileUpdatedAt = new Date().toISOString()

        // 如果提供了邮箱，更新邮箱字段
        if (profileData.account?.email) {
          accountData.email = this._encryptSensitiveData(profileData.account.email)
        }

        await redis.setClaudeAccount(accountId, accountData)

        logger.success(
          `✅ Updated account profile for ${accountData.name} (${accountId}) - Type: ${subscriptionInfo.accountType}`
        )

        return subscriptionInfo
      } else {
        throw new Error(`Failed to fetch profile with status: ${response.status}`)
      }
    } catch (error) {
      if (error.response?.status === 401) {
        logger.warn(`⚠️ Profile API returned 401 for account ${accountId} - token may be invalid`)
      } else if (error.response?.status === 403) {
        logger.warn(
          `⚠️ Profile API returned 403 for account ${accountId} - insufficient permissions`
        )
      } else {
        logger.error(`❌ Failed to fetch profile for account ${accountId}:`, error.message)
      }
      throw error
    }
  }

  // 🔄 手动更新所有账号的 Profile 信息
  async updateAllAccountProfiles() {
    try {
      logger.info('🔄 Starting batch profile update for all accounts...')

      const accounts = await redis.getAllClaudeAccounts()
      let successCount = 0
      let failureCount = 0
      const results = []

      for (const account of accounts) {
        // 跳过未激活或错误状态的账号
        if (account.isActive !== 'true' || account.status === 'error') {
          logger.info(`⏩ Skipping inactive/error account: ${account.name} (${account.id})`)
          continue
        }

        // 跳过没有 user:profile 权限的账号（Setup Token 账号）
        const hasProfileScope = account.scopes && account.scopes.includes('user:profile')
        if (!hasProfileScope) {
          logger.info(
            `⏩ Skipping account without user:profile scope: ${account.name} (${account.id})`
          )
          results.push({
            accountId: account.id,
            accountName: account.name,
            success: false,
            error: 'No user:profile permission (Setup Token account)'
          })
          continue
        }

        try {
          // 获取有效的 access token
          const accessToken = await this.getValidAccessToken(account.id)
          if (accessToken) {
            const profileInfo = await this.fetchAndUpdateAccountProfile(account.id, accessToken)
            successCount++
            results.push({
              accountId: account.id,
              accountName: account.name,
              success: true,
              accountType: profileInfo.accountType
            })
          }
        } catch (error) {
          failureCount++
          results.push({
            accountId: account.id,
            accountName: account.name,
            success: false,
            error: error.message
          })
          logger.warn(
            `⚠️ Failed to update profile for account ${account.name} (${account.id}): ${error.message}`
          )
        }

        // 添加延迟以避免触发限流
        await new Promise((resolve) => setTimeout(resolve, 1000))
      }

      logger.success(`✅ Profile update completed: ${successCount} success, ${failureCount} failed`)

      return {
        totalAccounts: accounts.length,
        successCount,
        failureCount,
        results
      }
    } catch (error) {
      logger.error('❌ Failed to update account profiles:', error)
      throw error
    }
  }

  // 🔄 初始化所有账户的会话窗口（从历史数据恢复）
  async initializeSessionWindows(forceRecalculate = false) {
    try {
      logger.info('🔄 Initializing session windows for all Claude accounts...')

      const accounts = await redis.getAllClaudeAccounts()
      let validWindowCount = 0
      let expiredWindowCount = 0
      let noWindowCount = 0
      const now = new Date()

      for (const account of accounts) {
        // 如果强制重算，清除现有窗口信息
        if (forceRecalculate && (account.sessionWindowStart || account.sessionWindowEnd)) {
          logger.info(`🔄 Force recalculating window for account ${account.name} (${account.id})`)
          delete account.sessionWindowStart
          delete account.sessionWindowEnd
          delete account.lastRequestTime
          await redis.setClaudeAccount(account.id, account)
        }

        // 检查现有会话窗口
        if (account.sessionWindowStart && account.sessionWindowEnd) {
          const windowEnd = new Date(account.sessionWindowEnd)
          const windowStart = new Date(account.sessionWindowStart)
          const timeUntilExpires = Math.round((windowEnd.getTime() - now.getTime()) / (1000 * 60))

          if (now.getTime() < windowEnd.getTime()) {
            // 窗口仍然有效，保留它
            validWindowCount++
            logger.info(
              `✅ Account ${account.name} (${account.id}) has valid window: ${windowStart.toISOString()} - ${windowEnd.toISOString()} (${timeUntilExpires} minutes remaining)`
            )
          } else {
            // 窗口已过期，清除它
            expiredWindowCount++
            logger.warn(
              `⏰ Account ${account.name} (${account.id}) window expired: ${windowStart.toISOString()} - ${windowEnd.toISOString()}`
            )

            // 清除过期的窗口信息
            delete account.sessionWindowStart
            delete account.sessionWindowEnd
            delete account.lastRequestTime
            await redis.setClaudeAccount(account.id, account)
          }
        } else {
          noWindowCount++
          logger.info(
            `📭 Account ${account.name} (${account.id}) has no session window - will create on next request`
          )
        }
      }

      logger.success('✅ Session window initialization completed:')
      logger.success(`   📊 Total accounts: ${accounts.length}`)
      logger.success(`   ✅ Valid windows: ${validWindowCount}`)
      logger.success(`   ⏰ Expired windows: ${expiredWindowCount}`)
      logger.success(`   📭 No windows: ${noWindowCount}`)

      return {
        total: accounts.length,
        validWindows: validWindowCount,
        expiredWindows: expiredWindowCount,
        noWindows: noWindowCount
      }
    } catch (error) {
      logger.error('❌ Failed to initialize session windows:', error)
      return {
        total: 0,
        validWindows: 0,
        expiredWindows: 0,
        noWindows: 0,
        error: error.message
      }
    }
  }

  // 🚫 通用的账户错误标记方法
  async markAccountError(accountId, errorType, sessionHash = null) {
    const ERROR_CONFIG = {
      unauthorized: {
        status: 'unauthorized',
        errorMessage: 'Account unauthorized (401 errors detected)',
        timestampField: 'unauthorizedAt',
        errorCode: 'CLAUDE_OAUTH_UNAUTHORIZED',
        logMessage: 'unauthorized'
      },
      blocked: {
        status: 'blocked',
        errorMessage: 'Account blocked (403 error detected - account may be suspended by Claude)',
        timestampField: 'blockedAt',
        errorCode: 'CLAUDE_OAUTH_BLOCKED',
        logMessage: 'blocked'
      }
    }

    try {
      const errorConfig = ERROR_CONFIG[errorType]
      if (!errorConfig) {
        throw new Error(`Unsupported error type: ${errorType}`)
      }

      const accountData = await redis.getClaudeAccount(accountId)
      if (!accountData || Object.keys(accountData).length === 0) {
        throw new Error('Account not found')
      }

      // 更新账户状态
      const updatedAccountData = { ...accountData }
      updatedAccountData.status = errorConfig.status
      updatedAccountData.schedulable = 'false' // 设置为不可调度
      updatedAccountData.errorMessage = errorConfig.errorMessage
      updatedAccountData[errorConfig.timestampField] = new Date().toISOString()

      // 保存更新后的账户数据
      await redis.setClaudeAccount(accountId, updatedAccountData)

      // 如果有sessionHash，删除粘性会话映射
      if (sessionHash) {
        await redis.client.del(`sticky_session:${sessionHash}`)
        logger.info(`🗑️ Deleted sticky session mapping for hash: ${sessionHash}`)
      }

      logger.warn(
        `⚠️ Account ${accountData.name} (${accountId}) marked as ${errorConfig.logMessage} and disabled for scheduling`
      )

      // 发送Webhook通知
      try {
        const webhookNotifier = require('../utils/webhookNotifier')
        await webhookNotifier.sendAccountAnomalyNotification({
          accountId,
          accountName: accountData.name,
          platform: 'claude-oauth',
          status: errorConfig.status,
          errorCode: errorConfig.errorCode,
          reason: errorConfig.errorMessage,
          timestamp: getISOStringWithTimezone(new Date())
        })
      } catch (webhookError) {
        logger.error('Failed to send webhook notification:', webhookError)
      }

      return { success: true }
    } catch (error) {
      logger.error(`❌ Failed to mark account ${accountId} as ${errorType}:`, error)
      throw error
    }
  }

  // 🚫 标记账户为未授权状态（401错误）
  async markAccountUnauthorized(accountId, sessionHash = null) {
    return this.markAccountError(accountId, 'unauthorized', sessionHash)
  }

  // 🚫 标记账户为被封锁状态（403错误）
  async markAccountBlocked(accountId, sessionHash = null) {
    return this.markAccountError(accountId, 'blocked', sessionHash)
  }

  // 🔄 重置账户所有异常状态
  async resetAccountStatus(accountId) {
    try {
      const accountData = await redis.getClaudeAccount(accountId)
      if (!accountData || Object.keys(accountData).length === 0) {
        throw new Error('Account not found')
      }

      // 重置账户状态
      const updatedAccountData = { ...accountData }

      // 根据是否有有效的accessToken来设置status
      if (updatedAccountData.accessToken) {
        updatedAccountData.status = 'active'
      } else {
        updatedAccountData.status = 'created'
      }

      // 恢复可调度状态（管理员手动重置时恢复调度是合理的）
      updatedAccountData.schedulable = 'true'
      // 清除所有自动停止相关的标记
      delete updatedAccountData.rateLimitAutoStopped
      delete updatedAccountData.fiveHourAutoStopped
      delete updatedAccountData.fiveHourStoppedAt
      delete updatedAccountData.tempErrorAutoStopped
      delete updatedAccountData.fiveHourWarningWindow
      delete updatedAccountData.fiveHourWarningCount
      delete updatedAccountData.fiveHourWarningLastSentAt
      // 兼容旧的标记
      delete updatedAccountData.autoStoppedAt
      delete updatedAccountData.stoppedReason

      // 清除错误相关字段
      delete updatedAccountData.errorMessage
      delete updatedAccountData.unauthorizedAt
      delete updatedAccountData.blockedAt
      delete updatedAccountData.rateLimitedAt
      delete updatedAccountData.rateLimitStatus
      delete updatedAccountData.rateLimitEndAt
      delete updatedAccountData.tempErrorAt
      delete updatedAccountData.sessionWindowStart
      delete updatedAccountData.sessionWindowEnd

      // 保存更新后的账户数据
      await redis.setClaudeAccount(accountId, updatedAccountData)

      // 显式从 Redis 中删除这些字段（因为 HSET 不会删除现有字段）
      const fieldsToDelete = [
        'errorMessage',
        'unauthorizedAt',
        'blockedAt',
        'rateLimitedAt',
        'rateLimitStatus',
        'rateLimitEndAt',
        'tempErrorAt',
        'sessionWindowStart',
        'sessionWindowEnd',
        // 新的独立标记
        'rateLimitAutoStopped',
        'fiveHourAutoStopped',
        'fiveHourStoppedAt',
        'fiveHourWarningWindow',
        'fiveHourWarningCount',
        'fiveHourWarningLastSentAt',
        'tempErrorAutoStopped',
        // 兼容旧的标记
        'autoStoppedAt',
        'stoppedReason'
      ]
      await redis.client.hdel(`claude:account:${accountId}`, ...fieldsToDelete)

      // 清除401错误计数
      const errorKey = `claude_account:${accountId}:401_errors`
      await redis.client.del(errorKey)

      // 清除限流状态（如果存在）
      const rateLimitKey = `ratelimit:${accountId}`
      await redis.client.del(rateLimitKey)

      // 清除5xx错误计数
      const serverErrorKey = `claude_account:${accountId}:5xx_errors`
      await redis.client.del(serverErrorKey)

      logger.info(
        `✅ Successfully reset all error states for account ${accountData.name} (${accountId})`
      )

      return {
        success: true,
        account: {
          id: accountId,
          name: accountData.name,
          status: updatedAccountData.status,
          schedulable: updatedAccountData.schedulable === 'true'
        }
      }
    } catch (error) {
      logger.error(`❌ Failed to reset account status for ${accountId}:`, error)
      throw error
    }
  }

  // 🧹 清理临时错误账户
  async cleanupTempErrorAccounts() {
    try {
      const accounts = await redis.getAllClaudeAccounts()
      let cleanedCount = 0
      const TEMP_ERROR_RECOVERY_MINUTES = 5 // 临时错误状态恢复时间（分钟）

      for (const account of accounts) {
        if (account.status === 'temp_error' && account.tempErrorAt) {
          const tempErrorAt = new Date(account.tempErrorAt)
          const now = new Date()
          const minutesSinceTempError = (now - tempErrorAt) / (1000 * 60)

          // 如果临时错误状态超过指定时间，尝试重新激活
          if (minutesSinceTempError > TEMP_ERROR_RECOVERY_MINUTES) {
            account.status = 'active' // 恢复为 active 状态
            // 只恢复因临时错误而自动停止的账户
            if (account.tempErrorAutoStopped === 'true') {
              account.schedulable = 'true' // 恢复为可调度
              delete account.tempErrorAutoStopped
            }
            delete account.errorMessage
            delete account.tempErrorAt
            await redis.setClaudeAccount(account.id, account)

            // 显式从 Redis 中删除这些字段（因为 HSET 不会删除现有字段）
            await redis.client.hdel(
              `claude:account:${account.id}`,
              'errorMessage',
              'tempErrorAt',
              'tempErrorAutoStopped'
            )

            // 同时清除500错误计数
            await this.clearInternalErrors(account.id)
            cleanedCount++
            logger.success(`🧹 Reset temp_error status for account ${account.name} (${account.id})`)
          }
        }
      }

      if (cleanedCount > 0) {
        logger.success(`🧹 Reset ${cleanedCount} temp_error accounts`)
      }

      return cleanedCount
    } catch (error) {
      logger.error('❌ Failed to cleanup temp_error accounts:', error)
      return 0
    }
  }

  // 记录5xx服务器错误
  async recordServerError(accountId, statusCode) {
    try {
      const key = `claude_account:${accountId}:5xx_errors`

      // 增加错误计数，设置5分钟过期时间
      await redis.client.incr(key)
      await redis.client.expire(key, 300) // 5分钟

      logger.info(`📝 Recorded ${statusCode} error for account ${accountId}`)
    } catch (error) {
      logger.error(`❌ Failed to record ${statusCode} error for account ${accountId}:`, error)
    }
  }

  // 记录500内部错误(保留以便向后兼容)
  async recordInternalError(accountId) {
    return this.recordServerError(accountId, 500)
  }

  // 获取5xx错误计数
  async getServerErrorCount(accountId) {
    try {
      const key = `claude_account:${accountId}:5xx_errors`

      const count = await redis.client.get(key)
      return parseInt(count) || 0
    } catch (error) {
      logger.error(`❌ Failed to get 5xx error count for account ${accountId}:`, error)
      return 0
    }
  }

  // 获取500错误计数(保留以便向后兼容)
  async getInternalErrorCount(accountId) {
    return this.getServerErrorCount(accountId)
  }

  // 清除500错误计数
  async clearInternalErrors(accountId) {
    try {
      const key = `claude_account:${accountId}:5xx_errors`

      await redis.client.del(key)
      logger.info(`✅ Cleared 5xx error count for account ${accountId}`)
    } catch (error) {
      logger.error(`❌ Failed to clear 5xx errors for account ${accountId}:`, error)
    }
  }

  // 标记账号为临时错误状态
  async markAccountTempError(accountId, sessionHash = null) {
    try {
      const accountData = await redis.getClaudeAccount(accountId)
      if (!accountData || Object.keys(accountData).length === 0) {
        throw new Error('Account not found')
      }

      // 更新账户状态
      const updatedAccountData = { ...accountData }
      updatedAccountData.status = 'temp_error' // 新增的临时错误状态
      updatedAccountData.schedulable = 'false' // 设置为不可调度
      updatedAccountData.errorMessage = 'Account temporarily disabled due to consecutive 500 errors'
      updatedAccountData.tempErrorAt = new Date().toISOString()
      // 使用独立的临时错误自动停止标记
      updatedAccountData.tempErrorAutoStopped = 'true'

      // 保存更新后的账户数据
      await redis.setClaudeAccount(accountId, updatedAccountData)

      // 设置 5 分钟后自动恢复（一次性定时器）
      setTimeout(
        async () => {
          try {
            const account = await redis.getClaudeAccount(accountId)
            if (account && account.status === 'temp_error' && account.tempErrorAt) {
              // 验证是否确实过了 5 分钟（防止重复定时器）
              const tempErrorAt = new Date(account.tempErrorAt)
              const now = new Date()
              const minutesSince = (now - tempErrorAt) / (1000 * 60)

              if (minutesSince >= 5) {
                // 恢复账户
                account.status = 'active'
                // 只恢复因临时错误而自动停止的账户
                if (account.tempErrorAutoStopped === 'true') {
                  account.schedulable = 'true'
                  delete account.tempErrorAutoStopped
                }
                delete account.errorMessage
                delete account.tempErrorAt

                await redis.setClaudeAccount(accountId, account)

                // 显式删除 Redis 字段
                await redis.client.hdel(
                  `claude:account:${accountId}`,
                  'errorMessage',
                  'tempErrorAt',
                  'tempErrorAutoStopped'
                )

                // 清除 500 错误计数
                await this.clearInternalErrors(accountId)

                logger.success(
                  `✅ Auto-recovered temp_error after 5 minutes: ${account.name} (${accountId})`
                )
              } else {
                logger.debug(
                  `⏰ Temp error timer triggered but only ${minutesSince.toFixed(1)} minutes passed for ${account.name} (${accountId})`
                )
              }
            }
          } catch (error) {
            logger.error(`❌ Failed to auto-recover temp_error account ${accountId}:`, error)
          }
        },
        6 * 60 * 1000
      ) // 6 分钟后执行，确保已过 5 分钟

      // 如果有sessionHash，删除粘性会话映射
      if (sessionHash) {
        await redis.client.del(`sticky_session:${sessionHash}`)
        logger.info(`🗑️ Deleted sticky session mapping for hash: ${sessionHash}`)
      }

      logger.warn(
        `⚠️ Account ${accountData.name} (${accountId}) marked as temp_error and disabled for scheduling`
      )

      // 发送Webhook通知
      try {
        const webhookNotifier = require('../utils/webhookNotifier')
        await webhookNotifier.sendAccountAnomalyNotification({
          accountId,
          accountName: accountData.name,
          platform: 'claude-oauth',
          status: 'temp_error',
          errorCode: 'CLAUDE_OAUTH_TEMP_ERROR',
          reason: 'Account temporarily disabled due to consecutive 500 errors'
        })
      } catch (webhookError) {
        logger.error('Failed to send webhook notification:', webhookError)
      }

      return { success: true }
    } catch (error) {
      logger.error(`❌ Failed to mark account ${accountId} as temp_error:`, error)
      throw error
    }
  }

  // 更新会话窗口状态（allowed, allowed_warning, rejected）
  async updateSessionWindowStatus(accountId, status) {
    try {
      // 参数验证
      if (!accountId || !status) {
        logger.warn(
          `Invalid parameters for updateSessionWindowStatus: accountId=${accountId}, status=${status}`
        )
        return
      }

      const accountData = await redis.getClaudeAccount(accountId)
      if (!accountData || Object.keys(accountData).length === 0) {
        logger.warn(`Account not found: ${accountId}`)
        return
      }

      // 验证状态值是否有效
      const validStatuses = ['allowed', 'allowed_warning', 'rejected']
      if (!validStatuses.includes(status)) {
        logger.warn(`Invalid session window status: ${status} for account ${accountId}`)
        return
      }

      const now = new Date()
      const nowIso = now.toISOString()

      // 更新会话窗口状态
      accountData.sessionWindowStatus = status
      accountData.sessionWindowStatusUpdatedAt = nowIso

      // 如果状态是 allowed_warning 且账户设置了自动停止调度
      if (status === 'allowed_warning' && accountData.autoStopOnWarning === 'true') {
        const alreadyAutoStopped =
          accountData.schedulable === 'false' && accountData.fiveHourAutoStopped === 'true'

        if (!alreadyAutoStopped) {
          const windowIdentifier =
            accountData.sessionWindowEnd || accountData.sessionWindowStart || 'unknown'

          let warningCount = 0
          if (accountData.fiveHourWarningWindow === windowIdentifier) {
            const parsedCount = parseInt(accountData.fiveHourWarningCount || '0', 10)
            warningCount = Number.isNaN(parsedCount) ? 0 : parsedCount
          }

          const maxWarningsPerWindow = this.maxFiveHourWarningsPerWindow

          logger.warn(
            `⚠️ Account ${accountData.name} (${accountId}) approaching 5h limit, auto-stopping scheduling`
          )
          accountData.schedulable = 'false'
          // 使用独立的5小时限制自动停止标记
          accountData.fiveHourAutoStopped = 'true'
          accountData.fiveHourStoppedAt = nowIso
          // 设置停止原因，供前端显示
          accountData.stoppedReason = '5小时使用量接近限制，已自动停止调度'

          const canSendWarning = warningCount < maxWarningsPerWindow
          let updatedWarningCount = warningCount

          accountData.fiveHourWarningWindow = windowIdentifier
          if (canSendWarning) {
            updatedWarningCount += 1
            accountData.fiveHourWarningLastSentAt = nowIso
          }
          accountData.fiveHourWarningCount = updatedWarningCount.toString()

          if (canSendWarning) {
            // 发送Webhook通知
            try {
              const webhookNotifier = require('../utils/webhookNotifier')
              await webhookNotifier.sendAccountAnomalyNotification({
                accountId,
                accountName: accountData.name || 'Claude Account',
                platform: 'claude',
                status: 'warning',
                errorCode: 'CLAUDE_5H_LIMIT_WARNING',
                reason: '5小时使用量接近限制，已自动停止调度',
                timestamp: getISOStringWithTimezone(now)
              })
            } catch (webhookError) {
              logger.error('Failed to send webhook notification:', webhookError)
            }
          } else {
            logger.debug(
              `⚠️ Account ${accountData.name} (${accountId}) reached max ${maxWarningsPerWindow} warning notifications for current 5h window, skipping webhook`
            )
          }
        } else {
          logger.debug(
            `⚠️ Account ${accountData.name} (${accountId}) already auto-stopped for 5h limit, skipping duplicate warning`
          )
        }
      }

      await redis.setClaudeAccount(accountId, accountData)

      logger.info(
        `📊 Updated session window status for account ${accountData.name} (${accountId}): ${status}`
      )
    } catch (error) {
      logger.error(`❌ Failed to update session window status for account ${accountId}:`, error)
    }
  }

  // 🚫 标记账号为过载状态（529错误）
  async markAccountOverloaded(accountId) {
    try {
      const accountData = await redis.getClaudeAccount(accountId)
      if (!accountData) {
        throw new Error('Account not found')
      }

      // 获取配置的过载处理时间（分钟）
      const overloadMinutes = config.overloadHandling?.enabled || 0

      if (overloadMinutes === 0) {
        logger.info('⏭️ 529 error handling is disabled')
        return { success: false, error: '529 error handling is disabled' }
      }

      const overloadKey = `account:overload:${accountId}`
      const ttl = overloadMinutes * 60 // 转换为秒

      await redis.setex(
        overloadKey,
        ttl,
        JSON.stringify({
          accountId,
          accountName: accountData.name,
          markedAt: new Date().toISOString(),
          expiresAt: new Date(Date.now() + ttl * 1000).toISOString()
        })
      )

      logger.warn(
        `🚫 Account ${accountData.name} (${accountId}) marked as overloaded for ${overloadMinutes} minutes`
      )

      // 在账号上记录最后一次529错误
      const updates = {
        lastOverloadAt: new Date().toISOString(),
        errorMessage: `529错误 - 过载${overloadMinutes}分钟`
      }

      const updatedAccountData = { ...accountData, ...updates }
      await redis.setClaudeAccount(accountId, updatedAccountData)

      return { success: true, accountName: accountData.name, duration: overloadMinutes }
    } catch (error) {
      logger.error(`❌ Failed to mark account as overloaded: ${accountId}`, error)
      // 不抛出错误，避免影响主请求流程
      return { success: false, error: error.message }
    }
  }

  // ✅ 检查账号是否过载
  async isAccountOverloaded(accountId) {
    try {
      // 如果529处理未启用，直接返回false
      const overloadMinutes = config.overloadHandling?.enabled || 0
      if (overloadMinutes === 0) {
        return false
      }

      const overloadKey = `account:overload:${accountId}`
      const overloadData = await redis.get(overloadKey)

      if (overloadData) {
        // 账号处于过载状态
        return true
      }

      // 账号未过载
      return false
    } catch (error) {
      logger.error(`❌ Failed to check if account is overloaded: ${accountId}`, error)
      return false
    }
  }

  // 🔄 移除账号的过载状态
  async removeAccountOverload(accountId) {
    try {
      const accountData = await redis.getClaudeAccount(accountId)
      if (!accountData) {
        throw new Error('Account not found')
      }

      const overloadKey = `account:overload:${accountId}`
      await redis.del(overloadKey)

      logger.info(`✅ Account ${accountData.name} (${accountId}) overload status removed`)

      // 清理账号上的错误信息
      if (accountData.errorMessage && accountData.errorMessage.includes('529错误')) {
        const updatedAccountData = { ...accountData }
        delete updatedAccountData.errorMessage
        delete updatedAccountData.lastOverloadAt
        await redis.setClaudeAccount(accountId, updatedAccountData)
      }
    } catch (error) {
      logger.error(`❌ Failed to remove overload status for account: ${accountId}`, error)
      // 不抛出错误，移除过载状态失败不应该影响主流程
    }
  }

  /**
   * 检查并恢复因5小时限制被自动停止的账号
   * 用于定时任务自动恢复
   * @returns {Promise<{checked: number, recovered: number, accounts: Array}>}
   */
  async checkAndRecoverFiveHourStoppedAccounts() {
    const result = {
      checked: 0,
      recovered: 0,
      accounts: []
    }

    try {
      const accounts = await this.getAllAccounts()
      const now = new Date()

      for (const account of accounts) {
        // 只检查因5小时限制被自动停止的账号
        // 重要：不恢复手动停止的账号（没有fiveHourAutoStopped标记的）
        if (account.fiveHourAutoStopped === true && account.schedulable === false) {
          result.checked++

          // 使用分布式锁防止并发修改
          const lockKey = `lock:account:${account.id}:recovery`
          const lockValue = `${Date.now()}_${Math.random()}`
          const lockTTL = 5000 // 5秒锁超时

          try {
            // 尝试获取锁
            const lockAcquired = await redis.setAccountLock(lockKey, lockValue, lockTTL)
            if (!lockAcquired) {
              logger.debug(
                `⏭️ Account ${account.name} (${account.id}) is being processed by another instance`
              )
              continue
            }

            // 重新获取账号数据，确保是最新的
            const latestAccount = await redis.getClaudeAccount(account.id)
            if (
              !latestAccount ||
              latestAccount.fiveHourAutoStopped !== 'true' ||
              latestAccount.schedulable !== 'false'
            ) {
              // 账号状态已变化，跳过
              await redis.releaseAccountLock(lockKey, lockValue)
              continue
            }

            // 检查当前时间是否已经进入新的5小时窗口
            let shouldRecover = false
            let newWindowStart = null
            let newWindowEnd = null

            if (latestAccount.sessionWindowEnd) {
              const windowEnd = new Date(latestAccount.sessionWindowEnd)

              // 使用严格的时间比较，添加1分钟缓冲避免边界问题
              if (now.getTime() > windowEnd.getTime() + 60000) {
                shouldRecover = true

                // 计算新的窗口时间（基于窗口结束时间，而不是当前时间）
                // 这样可以保证窗口时间的连续性
                newWindowStart = new Date(windowEnd)
                newWindowStart.setMilliseconds(newWindowStart.getMilliseconds() + 1)
                newWindowEnd = new Date(newWindowStart)
                newWindowEnd.setHours(newWindowEnd.getHours() + 5)

                logger.info(
                  `🔄 Account ${latestAccount.name} (${latestAccount.id}) has entered new session window. ` +
                    `Old window: ${latestAccount.sessionWindowStart} - ${latestAccount.sessionWindowEnd}, ` +
                    `New window: ${newWindowStart.toISOString()} - ${newWindowEnd.toISOString()}`
                )
              }
            } else {
              // 如果没有窗口结束时间，但有停止时间，检查是否已经过了5小时
              if (latestAccount.fiveHourStoppedAt) {
                const stoppedAt = new Date(latestAccount.fiveHourStoppedAt)
                const hoursSinceStopped = (now.getTime() - stoppedAt.getTime()) / (1000 * 60 * 60)

                // 使用严格的5小时判断，加上1分钟缓冲
                if (hoursSinceStopped > 5.017) {
                  // 5小时1分钟
                  shouldRecover = true
                  newWindowStart = this._calculateSessionWindowStart(now)
                  newWindowEnd = this._calculateSessionWindowEnd(newWindowStart)

                  logger.info(
                    `🔄 Account ${latestAccount.name} (${latestAccount.id}) stopped ${hoursSinceStopped.toFixed(2)} hours ago, recovering`
                  )
                }
              }
            }

            if (shouldRecover) {
              // 恢复账号调度
              const updatedAccountData = { ...latestAccount }

              // 恢复调度状态
              updatedAccountData.schedulable = 'true'
              delete updatedAccountData.fiveHourAutoStopped
              delete updatedAccountData.fiveHourStoppedAt
              await this._clearFiveHourWarningMetadata(account.id, updatedAccountData)
              delete updatedAccountData.stoppedReason

              // 更新会话窗口（如果有新窗口）
              if (newWindowStart && newWindowEnd) {
                updatedAccountData.sessionWindowStart = newWindowStart.toISOString()
                updatedAccountData.sessionWindowEnd = newWindowEnd.toISOString()

                // 清除会话窗口状态
                delete updatedAccountData.sessionWindowStatus
                delete updatedAccountData.sessionWindowStatusUpdatedAt
              }

              // 保存更新
              await redis.setClaudeAccount(account.id, updatedAccountData)

              const fieldsToRemove = ['fiveHourAutoStopped', 'fiveHourStoppedAt']
              if (newWindowStart && newWindowEnd) {
                fieldsToRemove.push('sessionWindowStatus', 'sessionWindowStatusUpdatedAt')
              }
              await this._removeAccountFields(account.id, fieldsToRemove, 'five_hour_recovery_task')

              result.recovered++
              result.accounts.push({
                id: latestAccount.id,
                name: latestAccount.name,
                oldWindow: latestAccount.sessionWindowEnd
                  ? {
                      start: latestAccount.sessionWindowStart,
                      end: latestAccount.sessionWindowEnd
                    }
                  : null,
                newWindow:
                  newWindowStart && newWindowEnd
                    ? {
                        start: newWindowStart.toISOString(),
                        end: newWindowEnd.toISOString()
                      }
                    : null
              })

              logger.info(
                `✅ Auto-resumed scheduling for account ${latestAccount.name} (${latestAccount.id}) - 5-hour limit expired`
              )
            }

            // 释放锁
            await redis.releaseAccountLock(lockKey, lockValue)
          } catch (error) {
            // 确保释放锁
            if (lockKey && lockValue) {
              try {
                await redis.releaseAccountLock(lockKey, lockValue)
              } catch (unlockError) {
                logger.error(`Failed to release lock for account ${account.id}:`, unlockError)
              }
            }
            logger.error(
              `❌ Failed to check/recover 5-hour stopped account ${account.name} (${account.id}):`,
              error
            )
          }
        }
      }

      if (result.recovered > 0) {
        logger.info(
          `🔄 5-hour limit recovery completed: ${result.recovered}/${result.checked} accounts recovered`
        )
      }

      return result
    } catch (error) {
      logger.error('❌ Failed to check and recover 5-hour stopped accounts:', error)
      throw error
    }
  }

  async _removeAccountFields(accountId, fields = [], context = 'general_cleanup') {
    if (!Array.isArray(fields) || fields.length === 0) {
      return
    }

    const filteredFields = fields.filter((field) => typeof field === 'string' && field.trim())
    if (filteredFields.length === 0) {
      return
    }

    const accountKey = `claude:account:${accountId}`

    try {
      await redis.client.hdel(accountKey, ...filteredFields)
      logger.debug(
        `🧹 已在 ${context} 阶段为账号 ${accountId} 删除字段 [${filteredFields.join(', ')}]`
      )
    } catch (error) {
      logger.error(
        `❌ 无法在 ${context} 阶段为账号 ${accountId} 删除字段 [${filteredFields.join(', ')}]:`,
        error
      )
    }
  }
}

module.exports = new ClaudeAccountService()<|MERGE_RESOLUTION|>--- conflicted
+++ resolved
@@ -1823,12 +1823,8 @@
       logger.debug(`📊 Fetching OAuth usage for account: ${accountData.name} (${accountId})`)
 
       // 请求 OAuth usage 接口
-<<<<<<< HEAD
       const response = await http2Client.request('https://api.anthropic.com/api/oauth/usage', {
         method: 'GET',
-=======
-      const response = await axios.get('https://api.anthropic.com/api/oauth/usage', {
->>>>>>> f513be43
         headers: {
           Authorization: `Bearer ${accessToken}`,
           'Content-Type': 'application/json',
@@ -1837,7 +1833,6 @@
           'User-Agent': 'claude-cli/1.0.56 (external, cli)',
           'Accept-Language': 'en-US,en;q=0.9'
         },
-<<<<<<< HEAD
         agent,
         timeout: 15000
       })
@@ -1860,28 +1855,6 @@
     } catch (error) {
       // 403 错误通常表示使用的是 Setup Token 而非 OAuth
       if (error.statusCode === 403) {
-=======
-        httpsAgent: agent,
-        timeout: 15000
-      })
-
-      if (response.status === 200 && response.data) {
-        logger.debug('✅ Successfully fetched OAuth usage data:', {
-          accountId,
-          fiveHour: response.data.five_hour?.utilization,
-          sevenDay: response.data.seven_day?.utilization,
-          sevenDayOpus: response.data.seven_day_opus?.utilization
-        })
-
-        return response.data
-      }
-
-      logger.warn(`⚠️ Failed to fetch OAuth usage for account ${accountId}: ${response.status}`)
-      return null
-    } catch (error) {
-      // 403 错误通常表示使用的是 Setup Token 而非 OAuth
-      if (error.response?.status === 403) {
->>>>>>> f513be43
         logger.debug(
           `⚠️ OAuth usage API returned 403 for account ${accountId}. This account likely uses Setup Token instead of OAuth.`
         )
@@ -1891,11 +1864,7 @@
       // 其他错误正常记录
       logger.error(
         `❌ Failed to fetch OAuth usage for account ${accountId}:`,
-<<<<<<< HEAD
         error.body || error.message
-=======
-        error.response?.data || error.message
->>>>>>> f513be43
       )
       return null
     }
