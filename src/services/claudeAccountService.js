--- conflicted
+++ resolved
@@ -62,12 +62,9 @@
       subscriptionInfo = null, // 手动设置的订阅信息
       autoStopOnWarning = false, // 5小时使用量接近限制时自动停止调度
       useUnifiedUserAgent = false, // 是否使用统一Claude Code版本的User-Agent
-<<<<<<< HEAD
-      banMode = false // 封号模式
-=======
+      banMode = false, // 封号模式
       useUnifiedClientId = false, // 是否使用统一的客户端标识
       unifiedClientId = '' // 统一的客户端标识
->>>>>>> 94c5c2e3
     } = options
 
     const accountId = uuidv4()
@@ -100,12 +97,9 @@
         schedulable: schedulable.toString(), // 是否可被调度
         autoStopOnWarning: autoStopOnWarning.toString(), // 5小时使用量接近限制时自动停止调度
         useUnifiedUserAgent: useUnifiedUserAgent.toString(), // 是否使用统一Claude Code版本的User-Agent
-<<<<<<< HEAD
         banMode: banMode.toString(), // 封号模式
-=======
         useUnifiedClientId: useUnifiedClientId.toString(), // 是否使用统一的客户端标识
         unifiedClientId: unifiedClientId || '', // 统一的客户端标识
->>>>>>> 94c5c2e3
         // 优先使用手动设置的订阅信息，否则使用OAuth数据中的，否则默认为空
         subscriptionInfo: subscriptionInfo
           ? JSON.stringify(subscriptionInfo)
@@ -508,14 +502,11 @@
             autoStopOnWarning: account.autoStopOnWarning === 'true', // 默认为false
             // 添加统一User-Agent设置
             useUnifiedUserAgent: account.useUnifiedUserAgent === 'true', // 默认为false
-<<<<<<< HEAD
             // 添加封号模式设置
             banMode: account.banMode === 'true', // 默认为false
-=======
             // 添加统一客户端标识设置
             useUnifiedClientId: account.useUnifiedClientId === 'true', // 默认为false
             unifiedClientId: account.unifiedClientId || '', // 统一的客户端标识
->>>>>>> 94c5c2e3
             // 添加停止原因
             stoppedReason: account.stoppedReason || null
           }
@@ -553,12 +544,9 @@
         'subscriptionInfo',
         'autoStopOnWarning',
         'useUnifiedUserAgent',
-<<<<<<< HEAD
-        'banMode'
-=======
+        'banMode',
         'useUnifiedClientId',
         'unifiedClientId'
->>>>>>> 94c5c2e3
       ]
       const updatedData = { ...accountData }
 
