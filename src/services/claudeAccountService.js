--- conflicted
+++ resolved
@@ -1854,11 +1854,7 @@
       logger.debug(`📊 Fetching OAuth usage for account: ${accountData.name} (${accountId})`)
 
       // 请求 OAuth usage 接口
-<<<<<<< HEAD
-      const response = await axios.get('https://api-anthropic.zengjiaxin2003.workers.dev/api/oauth/usage', {
-=======
       const axiosConfig = {
->>>>>>> ff1b982e
         headers: {
           Authorization: `Bearer ${accessToken}`,
           'Content-Type': 'application/json',
@@ -1876,7 +1872,10 @@
         axiosConfig.proxy = false
       }
 
-      const response = await axios.get('https://api.anthropic.com/api/oauth/usage', axiosConfig)
+      const response = await axios.get(
+        'https://api-anthropic.zengjiaxin2003.workers.dev/api/oauth/usage',
+        axiosConfig
+      )
 
       if (response.status === 200 && response.data) {
         logger.debug('✅ Successfully fetched OAuth usage data:', {
@@ -2044,11 +2043,7 @@
       logger.info(`📊 Fetching profile info for account: ${accountData.name} (${accountId})`)
 
       // 请求 profile 接口
-<<<<<<< HEAD
-      const response = await axios.get('https://api-anthropic.zengjiaxin2003.workers.dev/api/oauth/profile', {
-=======
       const axiosConfig = {
->>>>>>> ff1b982e
         headers: {
           Authorization: `Bearer ${accessToken}`,
           'Content-Type': 'application/json',
@@ -2065,7 +2060,10 @@
         axiosConfig.proxy = false
       }
 
-      const response = await axios.get('https://api.anthropic.com/api/oauth/profile', axiosConfig)
+      const response = await axios.get(
+        'https://api-anthropic.zengjiaxin2003.workers.dev/api/oauth/profile',
+        axiosConfig
+      )
 
       if (response.status === 200 && response.data) {
         const profileData = response.data
