--- conflicted
+++ resolved
@@ -319,9 +319,6 @@
         return res.end()
       }
 
-<<<<<<< HEAD
-      // 其他错误（网络错误等）
-=======
       // 检查是否是axios错误并包含响应
       if (error.response) {
         // 处理axios错误响应
@@ -403,7 +400,6 @@
       }
 
       // 其他错误
->>>>>>> cb9778f0
       return res.status(500).json({
         error: {
           message: 'Internal server error',
