const https = require('https')
const zlib = require('zlib')
const fs = require('fs')
const path = require('path')
const crypto = require('crypto')
const ProxyHelper = require('../utils/proxyHelper')
const claudeAccountService = require('./claudeAccountService')
const unifiedClaudeScheduler = require('./unifiedClaudeScheduler')
const sessionHelper = require('../utils/sessionHelper')
const logger = require('../utils/logger')
const config = require('../../config/config')
const claudeConstants = require('../utils/claudeConstants')
const redis = require('../models/redis')
const requestDumper = require('../utils/requestDumper')
const BetaHeaderManager = require('../utils/betaHeaderManager')
const randomHeaderGenerator = require('../utils/randomHeaderGenerator')

class ClaudeRelayService {
  constructor() {
    this.claudeApiUrl = config.claude.apiUrl
    this.apiVersion = config.claude.apiVersion
    this.betaHeader = config.claude.betaHeader
    this.systemPrompt = config.claude.systemPrompt
    this.claudeCodeSystemPrompt = "You are Claude Code, Anthropic's official CLI for Claude."
  }

  // 🔍 判断是否是真实的 Claude Code 请求
  isRealClaudeCodeRequest(requestBody, clientHeaders) {
    // 检查是否是特殊的 Claude Code 请求（新对话主题分析、Bash 命令处理等）
    if (this._isSpecialClaudeCodeRequest(requestBody)) {
      return true
    }

    // 检查 user-agent 是否匹配 Claude Code 格式
    const userAgent = clientHeaders?.['user-agent'] || clientHeaders?.['User-Agent'] || ''
    const isClaudeCodeUserAgent = /^claude-cli\/[\d.]+\s+\(/i.test(userAgent)

    // 检查系统提示词是否包含 Claude Code 标识
    const hasClaudeCodeSystemPrompt = this._hasClaudeCodeSystemPrompt(requestBody)

    // 只有当 user-agent 匹配且系统提示词正确时，才认为是真实的 Claude Code 请求
    return isClaudeCodeUserAgent && hasClaudeCodeSystemPrompt
  }

  // 🔍 检查请求中是否包含 Claude Code 系统提示词
  _hasClaudeCodeSystemPrompt(requestBody) {
    if (!requestBody || !requestBody.system) {
      return false
    }

    // 如果是字符串格式，一定不是真实的 Claude Code 请求
    if (typeof requestBody.system === 'string') {
      return false
    }

    // 处理数组格式
    if (Array.isArray(requestBody.system) && requestBody.system.length > 0) {
      const firstItem = requestBody.system[0]
      // 检查第一个元素是否包含 Claude Code 提示词
      return (
        firstItem &&
        firstItem.type === 'text' &&
        firstItem.text &&
        firstItem.text === this.claudeCodeSystemPrompt
      )
    }

    return false
  }

  // 🔍 检查是否是特殊的 Claude Code 请求（新对话主题分析、Bash 命令处理等）
  _isSpecialClaudeCodeRequest(requestBody) {
    if (!requestBody) {
      return false
    }

    // 系统字段必须是数组格式，且只包含一个元素
    if (!Array.isArray(requestBody.system) || requestBody.system.length !== 1) {
      return false
    }

    const systemItem = requestBody.system[0]
    if (!systemItem || systemItem.type !== 'text' || !systemItem.text) {
      return false
    }

    // 只有特定的 haiku 模型才检查特殊请求
    if (requestBody.model === 'claude-3-5-haiku-20241022') {
      // 检查是否是新对话主题分析请求
      const newTopicAnalysisPrompt =
        "Analyze if this message indicates a new conversation topic. If it does, extract a 2-3 word title that captures the new topic. Format your response as a JSON object with two fields: 'isNewTopic' (boolean) and 'title' (string, or null if isNewTopic is false). Only include these fields, no other text."

      if (systemItem.text === newTopicAnalysisPrompt) {
        return true
      }

      // 检查是否是 Bash 命令处理请求
      const bashCommandProcessingPrefix =
        'Your task is to process Bash commands that an AI coding agent wants to run.\n\nThis policy spec defines how to determine the prefix of a Bash command:'

      if (systemItem.text.startsWith(bashCommandProcessingPrefix)) {
        return true
      }

      // 检查是否是对话总结请求
      const conversationSummaryPrompt =
        'Summarize this coding conversation in under 50 characters.\nCapture the main task, key files, problems addressed, and current status.'

      if (systemItem.text === conversationSummaryPrompt) {
        return true
      }

      // 检查是否是文件路径提取请求
      const filePathExtractionPrefix = 'Extract any file paths that this command reads or modifies.'

      if (systemItem.text.startsWith(filePathExtractionPrefix)) {
        return true
      }
    }

    return false
  }

  // 🚀 转发请求到Claude API
  async relayRequest(
    requestBody,
    apiKeyData,
    clientRequest,
    clientResponse,
    clientHeaders,
    options = {}
  ) {
    let upstreamRequest = null

    try {
      // 调试日志：查看API Key数据
      logger.info('🔍 API Key data received:', {
        apiKeyName: apiKeyData.name,
        enableModelRestriction: apiKeyData.enableModelRestriction,
        restrictedModels: apiKeyData.restrictedModels,
        requestedModel: requestBody.model
      })

      // 检查模型限制
      if (
        apiKeyData.enableModelRestriction &&
        apiKeyData.restrictedModels &&
        apiKeyData.restrictedModels.length > 0
      ) {
        const requestedModel = requestBody.model
        logger.info(
          `🔒 Model restriction check - Requested model: ${requestedModel}, Restricted models: ${JSON.stringify(apiKeyData.restrictedModels)}`
        )

        if (requestedModel && apiKeyData.restrictedModels.includes(requestedModel)) {
          logger.warn(
            `🚫 Model restriction violation for key ${apiKeyData.name}: Attempted to use restricted model ${requestedModel}`
          )
          return {
            statusCode: 403,
            headers: { 'Content-Type': 'application/json' },
            body: JSON.stringify({
              error: {
                type: 'forbidden',
                message: '暂无该模型访问权限'
              }
            })
          }
        }
      }

      // 生成会话哈希用于sticky会话
      const sessionHash = sessionHelper.generateSessionHash(requestBody)

      // 选择可用的Claude账户（支持专属绑定和sticky会话）
      const accountSelection = await unifiedClaudeScheduler.selectAccountForApiKey(
        apiKeyData,
        sessionHash,
        requestBody.model
      )
      const { accountId } = accountSelection
      const { accountType } = accountSelection

      logger.info(
        `📤 Processing API request for key: ${apiKeyData.name || apiKeyData.id}, account: ${accountId} (${accountType})${sessionHash ? `, session: ${sessionHash}` : ''}`
      )

      // 获取有效的访问token
      const accessToken = await claudeAccountService.getValidAccessToken(accountId)

      // 获取账户信息以检查banMode
      const account = await claudeAccountService.getAccount(accountId)

      // 处理请求体（封号模式下跳过处理）
      let processedBody
      if (account && account.banMode === true) {
        // 🔐 封号模式：跳过请求体处理，保持原始请求
        processedBody = requestBody
        logger.info('🔐 Ban mode: Skipping request body processing')
      } else {
        // 正常模式：处理请求体（传递 clientHeaders 以判断是否需要设置 Claude Code 系统提示词）
        // 检查是否是 count_tokens 请求
        const isCountTokens =
          options && options.customPath && options.customPath.includes('count_tokens')
        processedBody = this._processRequestBody(requestBody, clientHeaders, account, isCountTokens)
      }

      // 获取代理配置
      const proxyAgent = await this._getProxyAgent(accountId)

      // 设置客户端断开监听器
      const handleClientDisconnect = () => {
        logger.info('🔌 Client disconnected, aborting upstream request')
        if (upstreamRequest && !upstreamRequest.destroyed) {
          upstreamRequest.destroy()
        }
      }

      // 监听客户端断开事件
      if (clientRequest) {
        clientRequest.once('close', handleClientDisconnect)
      }
      if (clientResponse) {
        clientResponse.once('close', handleClientDisconnect)
      }

      // 发送请求到Claude API（传入回调以获取请求对象）
      const response = await this._makeClaudeRequest(
        processedBody,
        accessToken,
        proxyAgent,
        clientHeaders,
        accountId,
        (req) => {
          upstreamRequest = req
        },
        options
      )

      // 移除监听器（请求成功完成）
      if (clientRequest) {
        clientRequest.removeListener('close', handleClientDisconnect)
      }
      if (clientResponse) {
        clientResponse.removeListener('close', handleClientDisconnect)
      }

      // 检查响应是否为限流错误或认证错误
      if (response.statusCode !== 200 && response.statusCode !== 201) {
        let isRateLimited = false
        let rateLimitResetTimestamp = null

        // 检查是否为401状态码（未授权）
        if (response.statusCode === 401) {
          logger.warn(`🔐 Unauthorized error (401) detected for account ${accountId}`)

          // 记录401错误
          await this.recordUnauthorizedError(accountId)

          // 检查是否需要标记为异常（遇到1次401就停止调度）
          const errorCount = await this.getUnauthorizedErrorCount(accountId)
          logger.info(
            `🔐 Account ${accountId} has ${errorCount} consecutive 401 errors in the last 5 minutes`
          )

          if (errorCount >= 1) {
            logger.error(
              `❌ Account ${accountId} encountered 401 error (${errorCount} errors), marking as unauthorized`
            )
            await unifiedClaudeScheduler.markAccountUnauthorized(
              accountId,
              accountType,
              sessionHash
            )
          }
        }
        // 检查是否为403状态码（禁止访问）
        else if (response.statusCode === 403) {
          logger.error(
            `🚫 Forbidden error (403) detected for account ${accountId}, marking as blocked`
          )
          await unifiedClaudeScheduler.markAccountBlocked(accountId, accountType, sessionHash)
        }
        // 检查是否为529状态码（服务过载）
        else if (response.statusCode === 529) {
          logger.warn(`🚫 Overload error (529) detected for account ${accountId}`)

          // 检查是否启用了529错误处理
          if (config.claude.overloadHandling.enabled > 0) {
            try {
              await claudeAccountService.markAccountOverloaded(accountId)
              logger.info(
                `🚫 Account ${accountId} marked as overloaded for ${config.claude.overloadHandling.enabled} minutes`
              )
            } catch (overloadError) {
              logger.error(`❌ Failed to mark account as overloaded: ${accountId}`, overloadError)
            }
          } else {
            logger.info(`🚫 529 error handling is disabled, skipping account overload marking`)
          }
        }
        // 检查是否为5xx状态码
        else if (response.statusCode >= 500 && response.statusCode < 600) {
          logger.warn(`🔥 Server error (${response.statusCode}) detected for account ${accountId}`)
          await this._handleServerError(accountId, response.statusCode, sessionHash)
        }
        // 检查是否为429状态码
        else if (response.statusCode === 429) {
          isRateLimited = true

          // 提取限流重置时间戳
          if (response.headers && response.headers['anthropic-ratelimit-unified-reset']) {
            rateLimitResetTimestamp = parseInt(
              response.headers['anthropic-ratelimit-unified-reset']
            )
            logger.info(
              `🕐 Extracted rate limit reset timestamp: ${rateLimitResetTimestamp} (${new Date(rateLimitResetTimestamp * 1000).toISOString()})`
            )
          }
        } else {
          // 检查响应体中的错误信息
          try {
            const responseBody =
              typeof response.body === 'string' ? JSON.parse(response.body) : response.body
            if (
              responseBody &&
              responseBody.error &&
              responseBody.error.message &&
              responseBody.error.message.toLowerCase().includes("exceed your account's rate limit")
            ) {
              isRateLimited = true
            }
          } catch (e) {
            // 如果解析失败，检查原始字符串
            if (
              response.body &&
              response.body.toLowerCase().includes("exceed your account's rate limit")
            ) {
              isRateLimited = true
            }
          }
        }

        if (isRateLimited) {
          logger.warn(
            `🚫 Rate limit detected for account ${accountId}, status: ${response.statusCode}`
          )
          // 标记账号为限流状态并删除粘性会话映射，传递准确的重置时间戳
          await unifiedClaudeScheduler.markAccountRateLimited(
            accountId,
            accountType,
            sessionHash,
            rateLimitResetTimestamp
          )
        }
      } else if (response.statusCode === 200 || response.statusCode === 201) {
        // 提取5小时会话窗口状态
        // 使用大小写不敏感的方式获取响应头
        const get5hStatus = (headers) => {
          if (!headers) {
            return null
          }
          // HTTP头部名称不区分大小写，需要处理不同情况
          return (
            headers['anthropic-ratelimit-unified-5h-status'] ||
            headers['Anthropic-Ratelimit-Unified-5h-Status'] ||
            headers['ANTHROPIC-RATELIMIT-UNIFIED-5H-STATUS']
          )
        }

        const sessionWindowStatus = get5hStatus(response.headers)
        if (sessionWindowStatus) {
          logger.info(`📊 Session window status for account ${accountId}: ${sessionWindowStatus}`)
          // 保存会话窗口状态到账户数据
          await claudeAccountService.updateSessionWindowStatus(accountId, sessionWindowStatus)
        }

        // 请求成功，清除401和500错误计数
        await this.clearUnauthorizedErrors(accountId)
        await claudeAccountService.clearInternalErrors(accountId)
        // 如果请求成功，检查并移除限流状态
        const isRateLimited = await unifiedClaudeScheduler.isAccountRateLimited(
          accountId,
          accountType
        )
        if (isRateLimited) {
          await unifiedClaudeScheduler.removeAccountRateLimit(accountId, accountType)
        }
<<<<<<< HEAD
=======

        // 如果请求成功，检查并移除过载状态
        try {
          const isOverloaded = await claudeAccountService.isAccountOverloaded(accountId)
          if (isOverloaded) {
            await claudeAccountService.removeAccountOverload(accountId)
          }
        } catch (overloadError) {
          logger.error(
            `❌ Failed to check/remove overload status for account ${accountId}:`,
            overloadError
          )
        }

        // 只有真实的 Claude Code 请求才更新 headers
        if (
          clientHeaders &&
          Object.keys(clientHeaders).length > 0 &&
          this.isRealClaudeCodeRequest(requestBody, clientHeaders)
        ) {
          await claudeCodeHeadersService.storeAccountHeaders(accountId, clientHeaders)
        }
>>>>>>> 4592773e
      }

      // 记录成功的API调用并打印详细的usage数据
      let responseBody = null
      try {
        responseBody = typeof response.body === 'string' ? JSON.parse(response.body) : response.body
      } catch (e) {
        logger.debug('Failed to parse response body for usage logging')
      }

      if (responseBody && responseBody.usage) {
        const { usage } = responseBody
        // 打印原始usage数据为JSON字符串
        logger.info(
          `📊 === Non-Stream Request Usage Summary === Model: ${requestBody.model}, Usage: ${JSON.stringify(usage)}`
        )
      } else {
        // 如果没有usage数据，使用估算值
        const inputTokens = requestBody.messages
          ? requestBody.messages.reduce((sum, msg) => sum + (msg.content?.length || 0), 0) / 4
          : 0
        const outputTokens = response.content
          ? response.content.reduce((sum, content) => sum + (content.text?.length || 0), 0) / 4
          : 0

        logger.info(
          `✅ API request completed - Key: ${apiKeyData.name}, Account: ${accountId}, Model: ${requestBody.model}, Input: ~${Math.round(inputTokens)} tokens (estimated), Output: ~${Math.round(outputTokens)} tokens (estimated)`
        )
      }

      // 在响应中添加accountId，以便调用方记录账户级别统计
      response.accountId = accountId
      return response
    } catch (error) {
      logger.error(
        `❌ Claude relay request failed for key: ${apiKeyData.name || apiKeyData.id}:`,
        error.message
      )
      throw error
    }
  }

  // 🔄 处理请求体
  _processRequestBody(body, clientHeaders = {}, account = null, isCountTokens = false) {
    if (!body) {
      return body
    }

    // 对于 count_tokens 请求，不进行任何处理，直接返回原始请求体
    if (isCountTokens) {
      logger.debug('🔢 Skipping request body processing for count_tokens endpoint')
      return body
    }

    // 深拷贝请求体
    const processedBody = JSON.parse(JSON.stringify(body))

    // 验证并限制max_tokens参数
    this._validateAndLimitMaxTokens(processedBody)

    // 移除cache_control中的ttl字段
    this._stripTtlFromCacheControl(processedBody)

    // 判断是否是真实的 Claude Code 请求
    const isRealClaudeCode = this.isRealClaudeCodeRequest(processedBody, clientHeaders)

    // 如果不是真实的 Claude Code 请求，需要设置 Claude Code 系统提示词
    if (!isRealClaudeCode) {
      const claudeCodePrompt = {
        type: 'text',
        text: this.claudeCodeSystemPrompt,
        cache_control: {
          type: 'ephemeral'
        }
      }

      if (processedBody.system) {
        if (typeof processedBody.system === 'string') {
          // 字符串格式：转换为数组，Claude Code 提示词在第一位
          const userSystemPrompt = {
            type: 'text',
            text: processedBody.system
          }
          // 如果用户的提示词与 Claude Code 提示词相同，只保留一个
          if (processedBody.system.trim() === this.claudeCodeSystemPrompt) {
            processedBody.system = [claudeCodePrompt]
          } else {
            processedBody.system = [claudeCodePrompt, userSystemPrompt]
          }
        } else if (Array.isArray(processedBody.system)) {
          // 检查第一个元素是否是 Claude Code 系统提示词
          const firstItem = processedBody.system[0]
          const isFirstItemClaudeCode =
            firstItem && firstItem.type === 'text' && firstItem.text === this.claudeCodeSystemPrompt

          if (!isFirstItemClaudeCode) {
            // 如果第一个不是 Claude Code 提示词，需要在开头插入
            // 同时检查数组中是否有其他位置包含 Claude Code 提示词，如果有则移除
            const filteredSystem = processedBody.system.filter(
              (item) => !(item && item.type === 'text' && item.text === this.claudeCodeSystemPrompt)
            )
            processedBody.system = [claudeCodePrompt, ...filteredSystem]
          }
        } else {
          // 其他格式，记录警告但不抛出错误，尝试处理
          logger.warn('⚠️ Unexpected system field type:', typeof processedBody.system)
          processedBody.system = [claudeCodePrompt]
        }
      } else {
        // 用户没有传递 system，需要添加 Claude Code 提示词
        processedBody.system = [claudeCodePrompt]
      }
    }

    // 处理原有的系统提示（如果配置了）
    if (this.systemPrompt && this.systemPrompt.trim()) {
      const systemPrompt = {
        type: 'text',
        text: this.systemPrompt
      }

      // 经过上面的处理，system 现在应该总是数组格式
      if (processedBody.system && Array.isArray(processedBody.system)) {
        // 不要重复添加相同的系统提示
        const hasSystemPrompt = processedBody.system.some(
          (item) => item && item.text && item.text === this.systemPrompt
        )
        if (!hasSystemPrompt) {
          processedBody.system.push(systemPrompt)
        }
      } else {
        // 理论上不应该走到这里，但为了安全起见
        processedBody.system = [systemPrompt]
      }
    } else {
      // 如果没有配置系统提示，且system字段为空，则删除它
      if (processedBody.system && Array.isArray(processedBody.system)) {
        const hasValidContent = processedBody.system.some(
          (item) => item && item.text && item.text.trim()
        )
        if (!hasValidContent) {
          delete processedBody.system
        }
      }
    }

    // Claude API只允许temperature或top_p其中之一，优先使用temperature
    if (processedBody.top_p !== undefined && processedBody.top_p !== null) {
      delete processedBody.top_p
    }

    // 处理统一的客户端标识
    if (account && account.useUnifiedClientId && account.unifiedClientId) {
      this._replaceClientId(processedBody, account.unifiedClientId)
    }

    return processedBody
  }

  // 🔄 替换请求中的客户端标识或生成新的 user_id
  _replaceClientId(body, unifiedClientId) {
    if (!body || !unifiedClientId) {
      return
    }

    // 确保 metadata 对象存在
    if (!body.metadata) {
      body.metadata = {}
    }

    // 如果没有 user_id，生成一个新的
    if (!body.metadata.user_id) {
      // 生成随机的 session UUID
      const sessionId = crypto.randomUUID()
      // 生成格式：user_{unifiedClientId}_account__session_{uuid}
      body.metadata.user_id = `user_${unifiedClientId}_account__session_${sessionId}`
      logger.info(`🔄 Generated new user_id with unified client ID: ${body.metadata.user_id}`)
      return
    }

    // 如果已有 user_id，尝试替换客户端标识部分
    const userId = body.metadata.user_id
    // user_id格式：user_{64位十六进制}_account__session_{uuid}
    // 只替换第一个下划线后到_account之前的部分（客户端标识）
    const match = userId.match(/^user_[a-f0-9]{64}(_account__session_[a-f0-9-]{36})$/)
    if (match && match[1]) {
      // 替换客户端标识部分
      body.metadata.user_id = `user_${unifiedClientId}${match[1]}`
      logger.info(`🔄 Replaced client ID with unified ID: ${body.metadata.user_id}`)
    }
  }

  // 🔢 验证并限制max_tokens参数
  _validateAndLimitMaxTokens(body) {
    if (!body || !body.max_tokens) {
      return
    }

    try {
      // 读取模型定价配置文件
      const pricingFilePath = path.join(__dirname, '../../data/model_pricing.json')

      if (!fs.existsSync(pricingFilePath)) {
        logger.warn('⚠️ Model pricing file not found, skipping max_tokens validation')
        return
      }

      const pricingData = JSON.parse(fs.readFileSync(pricingFilePath, 'utf8'))
      const model = body.model || 'claude-sonnet-4-20250514'

      // 查找对应模型的配置
      const modelConfig = pricingData[model]

      if (!modelConfig) {
        // 如果找不到模型配置，直接透传客户端参数，不进行任何干预
        logger.info(
          `📝 Model ${model} not found in pricing file, passing through client parameters without modification`
        )
        return
      }

      // 获取模型的最大token限制
      const maxLimit = modelConfig.max_tokens || modelConfig.max_output_tokens

      if (!maxLimit) {
        logger.debug(`🔍 No max_tokens limit found for model ${model}, skipping validation`)
        return
      }

      // 检查并调整max_tokens
      if (body.max_tokens > maxLimit) {
        logger.warn(
          `⚠️ max_tokens ${body.max_tokens} exceeds limit ${maxLimit} for model ${model}, adjusting to ${maxLimit}`
        )
        body.max_tokens = maxLimit
      }
    } catch (error) {
      logger.error('❌ Failed to validate max_tokens from pricing file:', error)
      // 如果文件读取失败，不进行校验，让请求继续处理
    }
  }

  // 🧹 移除TTL字段
  _stripTtlFromCacheControl(body) {
    if (!body || typeof body !== 'object') {
      return
    }

    const processContentArray = (contentArray) => {
      if (!Array.isArray(contentArray)) {
        return
      }

      contentArray.forEach((item) => {
        if (item && typeof item === 'object' && item.cache_control) {
          if (item.cache_control.ttl) {
            delete item.cache_control.ttl
            logger.debug('🧹 Removed ttl from cache_control')
          }
        }
      })
    }

    if (Array.isArray(body.system)) {
      processContentArray(body.system)
    }

    if (Array.isArray(body.messages)) {
      body.messages.forEach((message) => {
        if (message && Array.isArray(message.content)) {
          processContentArray(message.content)
        }
      })
    }
  }

  // 🌐 获取代理Agent（使用统一的代理工具）
  async _getProxyAgent(accountId) {
    try {
      const accountData = await claudeAccountService.getAllAccounts()
      const account = accountData.find((acc) => acc.id === accountId)

      if (!account || !account.proxy) {
        logger.debug('🌐 No proxy configured for Claude account')
        return null
      }

      const proxyAgent = ProxyHelper.createProxyAgent(account.proxy)
      if (proxyAgent) {
        logger.info(
          `🌐 Using proxy for Claude request: ${ProxyHelper.getProxyDescription(account.proxy)}`
        )
      }
      return proxyAgent
    } catch (error) {
      logger.warn('⚠️ Failed to create proxy agent:', error)
      return null
    }
  }

  // 🔗 发送请求到Claude API
  async _makeClaudeRequest(
    body,
    accessToken,
    proxyAgent,
    clientHeaders,
    accountId,
    onRequest,
    requestOptions = {}
  ) {
    const url = new URL(this.claudeApiUrl)

    // 获取账户信息以检查banMode状态
    const account = await claudeAccountService.getAccount(accountId)

    return new Promise((resolve, reject) => {
      // 支持自定义路径（如 count_tokens）
      let requestPath = url.pathname
      if (requestOptions.customPath) {
        const baseUrl = new URL('https://api.anthropic.com')
        const customUrl = new URL(requestOptions.customPath, baseUrl)
        requestPath = customUrl.pathname
      }

      // 构建固定的请求头集合（严格控制）
      const options = {
        hostname: url.hostname,
        port: url.port || 443,
        path: requestPath,
        method: 'POST',
        headers: {
          ...claudeConstants.FIXED_HEADERS,
          Authorization: `Bearer ${accessToken}`,
          'anthropic-version': this.apiVersion,
          'User-Agent': claudeConstants.USER_AGENT
        },
        agent: proxyAgent,
        timeout: config.requestTimeout || 600000
      }

      // 🔐 封号模式：使用随机请求头
      if (account && account.banMode === true) {
        const randomHeaders = randomHeaderGenerator.generate()

        // 替换可识别的请求头
        options.headers['User-Agent'] = randomHeaders.userAgent
        options.headers['x-stainless-package-version'] = randomHeaders.packageVersion
        options.headers['x-stainless-os'] = randomHeaders.os
        options.headers['x-stainless-arch'] = randomHeaders.arch
        options.headers['x-stainless-runtime'] = randomHeaders.runtime
        options.headers['x-stainless-runtime-version'] = randomHeaders.runtimeVersion

        logger.info('🔐 Ban mode activated - Using randomized headers', {
          userAgent: randomHeaders.userAgent,
          runtime: randomHeaders.runtime,
          os: randomHeaders.os
        })
      }

      logger.info(
        `🔗 指纹是这个: ${options.headers['User-Agent'] || options.headers['user-agent']}`
      )

      // 使用 BetaHeaderManager 根据模型动态构建 beta header
      const model = body.model || 'unknown'
      const betaHeader = BetaHeaderManager.getBetaHeader(model, requestOptions, clientHeaders)

      if (betaHeader) {
        options.headers['anthropic-beta'] = betaHeader
        // 如果有 beta header，添加 ?beta=true 查询参数
        options.path += '?beta=true'
      }

      const req = https.request(options, (res) => {
        let responseData = Buffer.alloc(0)

        res.on('data', (chunk) => {
          responseData = Buffer.concat([responseData, chunk])
        })

        res.on('end', () => {
          try {
            let bodyString = ''

            // 根据Content-Encoding处理响应数据
            const contentEncoding = res.headers['content-encoding']
            if (contentEncoding === 'gzip') {
              try {
                bodyString = zlib.gunzipSync(responseData).toString('utf8')
              } catch (unzipError) {
                logger.error('❌ Failed to decompress gzip response:', unzipError)
                bodyString = responseData.toString('utf8')
              }
            } else if (contentEncoding === 'deflate') {
              try {
                bodyString = zlib.inflateSync(responseData).toString('utf8')
              } catch (unzipError) {
                logger.error('❌ Failed to decompress deflate response:', unzipError)
                bodyString = responseData.toString('utf8')
              }
            } else {
              bodyString = responseData.toString('utf8')
            }

            const response = {
              statusCode: res.statusCode,
              headers: res.headers,
              body: bodyString
            }

            logger.debug(`🔗 Claude API response: ${res.statusCode}`)

            resolve(response)
          } catch (error) {
            logger.error('❌ Failed to parse Claude API response:', error)
            reject(error)
          }
        })
      })

      // 如果提供了 onRequest 回调，传递请求对象
      if (onRequest && typeof onRequest === 'function') {
        onRequest(req)
      }

      req.on('error', async (error) => {
        console.error(': ❌ ', error)
        logger.error('❌ Claude API request error:', error.message, {
          code: error.code,
          errno: error.errno,
          syscall: error.syscall,
          address: error.address,
          port: error.port
        })

        // 根据错误类型提供更具体的错误信息
        let errorMessage = 'Upstream request failed'
        if (error.code === 'ECONNRESET') {
          errorMessage = 'Connection reset by Claude API server'
        } else if (error.code === 'ENOTFOUND') {
          errorMessage = 'Unable to resolve Claude API hostname'
        } else if (error.code === 'ECONNREFUSED') {
          errorMessage = 'Connection refused by Claude API server'
        } else if (error.code === 'ETIMEDOUT') {
          errorMessage = 'Connection timed out to Claude API server'

          await this._handleServerError(accountId, 504, null, 'Network')
        }

        reject(new Error(errorMessage))
      })

      req.on('timeout', async () => {
        req.destroy()
        logger.error('❌ Claude API request timeout')

        await this._handleServerError(accountId, 504, null, 'Request')

        reject(new Error('Request timeout'))
      })

      // Dump最终请求（非流式）
      const finalUrl = `https://${options.hostname}:${options.port || 443}${options.path}`
      requestDumper
        .dumpFinalRequest({
          model: body.model,
          url: finalUrl,
          headers: options.headers,
          body,
          accountId,
          proxyInfo: proxyAgent ? { type: 'configured' } : null,
          sessionHash: sessionHelper.generateSessionHash(body)
        })
        .catch((err) => {
          logger.debug('Failed to dump final request:', err.message)
        })

      // 写入请求体
      req.write(JSON.stringify(body))
      req.end()
    })
  }

  // 🌊 处理流式响应（带usage数据捕获）
  async relayStreamRequestWithUsageCapture(
    requestBody,
    apiKeyData,
    responseStream,
    clientHeaders,
    usageCallback,
    streamTransformer = null,
    options = {}
  ) {
    try {
      // 调试日志：查看API Key数据（流式请求）
      logger.info('🔍 [Stream] API Key data received:', {
        apiKeyName: apiKeyData.name,
        enableModelRestriction: apiKeyData.enableModelRestriction,
        restrictedModels: apiKeyData.restrictedModels,
        requestedModel: requestBody.model
      })

      // 检查模型限制
      if (
        apiKeyData.enableModelRestriction &&
        apiKeyData.restrictedModels &&
        apiKeyData.restrictedModels.length > 0
      ) {
        const requestedModel = requestBody.model
        logger.info(
          `🔒 [Stream] Model restriction check - Requested model: ${requestedModel}, Restricted models: ${JSON.stringify(apiKeyData.restrictedModels)}`
        )

        if (requestedModel && apiKeyData.restrictedModels.includes(requestedModel)) {
          logger.warn(
            `🚫 Model restriction violation for key ${apiKeyData.name}: Attempted to use restricted model ${requestedModel}`
          )

          // 对于流式响应，需要写入错误并结束流
          const errorResponse = JSON.stringify({
            error: {
              type: 'forbidden',
              message: '暂无该模型访问权限'
            }
          })

          responseStream.writeHead(403, { 'Content-Type': 'application/json' })
          responseStream.end(errorResponse)
          return
        }
      }

      // 生成会话哈希用于sticky会话
      const sessionHash = sessionHelper.generateSessionHash(requestBody)

      // 选择可用的Claude账户（支持专属绑定和sticky会话）
      const accountSelection = await unifiedClaudeScheduler.selectAccountForApiKey(
        apiKeyData,
        sessionHash,
        requestBody.model
      )
      const { accountId } = accountSelection
      const { accountType } = accountSelection

      logger.info(
        `📡 Processing streaming API request with usage capture for key: ${apiKeyData.name || apiKeyData.id}, account: ${accountId} (${accountType})${sessionHash ? `, session: ${sessionHash}` : ''}`
      )

      // 获取有效的访问token
      const accessToken = await claudeAccountService.getValidAccessToken(accountId)

      // 获取账户信息以检查banMode
      const account = await claudeAccountService.getAccount(accountId)

      // 处理请求体（封号模式下跳过处理）
      let processedBody
      if (account && account.banMode === true) {
        // 🔐 封号模式：跳过请求体处理，保持原始请求
        processedBody = requestBody
        logger.info('🔐 [Stream] Ban mode: Skipping request body processing')
      } else {
        // 正常模式：处理请求体（传递 clientHeaders 以判断是否需要设置 Claude Code 系统提示词）
        // 检查是否是 count_tokens 请求
        const isCountTokens =
          options && options.customPath && options.customPath.includes('count_tokens')
        processedBody = this._processRequestBody(requestBody, clientHeaders, account, isCountTokens)
      }

      // 获取代理配置
      const proxyAgent = await this._getProxyAgent(accountId)

      // 发送流式请求并捕获usage数据
      await this._makeClaudeStreamRequestWithUsageCapture(
        processedBody,
        accessToken,
        proxyAgent,
        clientHeaders,
        responseStream,
        (usageData) => {
          // 在usageCallback中添加accountId
          usageCallback({ ...usageData, accountId })
        },
        accountId,
        accountType,
        sessionHash,
        streamTransformer,
        options
      )
    } catch (error) {
      logger.error('❌ Claude stream relay with usage capture failed:', error)
      throw error
    }
  }

  // 🌊 发送流式请求到Claude API（带usage数据捕获）
  async _makeClaudeStreamRequestWithUsageCapture(
    body,
    accessToken,
    proxyAgent,
    clientHeaders,
    responseStream,
    usageCallback,
    accountId,
    accountType,
    sessionHash,
    streamTransformer = null,
    requestOptions = {}
  ) {
    // 获取账户信息以检查banMode状态
    const account = await claudeAccountService.getAccount(accountId)

    return new Promise((resolve, reject) => {
      const url = new URL(this.claudeApiUrl)

      // 构建固定的请求头集合（严格控制）- 流式请求
      const options = {
        hostname: url.hostname,
        port: url.port || 443,
        path: url.pathname,
        method: 'POST',
        headers: {
          ...claudeConstants.FIXED_HEADERS,
          ...claudeConstants.STREAM_HEADER, // 添加流式请求专用header
          Authorization: `Bearer ${accessToken}`,
          'anthropic-version': this.apiVersion,
          'User-Agent': claudeConstants.USER_AGENT
        },
        agent: proxyAgent,
        timeout: config.requestTimeout || 600000
      }

      // 🔐 封号模式：使用随机请求头（流式请求）
      if (account && account.banMode === true) {
        const randomHeaders = randomHeaderGenerator.generate()

        // 替换可识别的请求头
        options.headers['User-Agent'] = randomHeaders.userAgent
        options.headers['x-stainless-package-version'] = randomHeaders.packageVersion
        options.headers['x-stainless-os'] = randomHeaders.os
        options.headers['x-stainless-arch'] = randomHeaders.arch
        options.headers['x-stainless-runtime'] = randomHeaders.runtime
        options.headers['x-stainless-runtime-version'] = randomHeaders.runtimeVersion

        logger.info('🔐 [Stream] Ban mode activated - Using randomized headers', {
          userAgent: randomHeaders.userAgent,
          runtime: randomHeaders.runtime,
          os: randomHeaders.os
        })
      }

      logger.info(
        `🔗 指纹是这个: ${options.headers['User-Agent'] || options.headers['user-agent']}`
      )

      // 使用 BetaHeaderManager 根据模型动态构建 beta header
      const model = body.model || 'unknown'
      const betaHeader = BetaHeaderManager.getBetaHeader(model, requestOptions, clientHeaders)
      if (betaHeader) {
        options.headers['anthropic-beta'] = betaHeader
        // 如果有 beta header，添加 ?beta=true 查询参数
        options.path += '?beta=true'
      }

      const req = https.request(options, (res) => {
        logger.debug(`🌊 Claude stream response status: ${res.statusCode}`)

        // 错误响应处理
        if (res.statusCode !== 200) {
          // 将错误处理逻辑封装在一个异步函数中
          const handleErrorResponse = async () => {
            if (res.statusCode === 401) {
              logger.warn(`🔐 [Stream] Unauthorized error (401) detected for account ${accountId}`)

              await this.recordUnauthorizedError(accountId)

              const errorCount = await this.getUnauthorizedErrorCount(accountId)
              logger.info(
                `🔐 [Stream] Account ${accountId} has ${errorCount} consecutive 401 errors in the last 5 minutes`
              )

              if (errorCount >= 1) {
                logger.error(
                  `❌ [Stream] Account ${accountId} encountered 401 error (${errorCount} errors), marking as unauthorized`
                )
                await unifiedClaudeScheduler.markAccountUnauthorized(
                  accountId,
                  accountType,
                  sessionHash
                )
              }
            } else if (res.statusCode === 403) {
              logger.error(
                `🚫 [Stream] Forbidden error (403) detected for account ${accountId}, marking as blocked`
              )
              await unifiedClaudeScheduler.markAccountBlocked(accountId, accountType, sessionHash)
            } else if (res.statusCode === 529) {
              logger.warn(`🚫 [Stream] Overload error (529) detected for account ${accountId}`)

              // 检查是否启用了529错误处理
              if (config.claude.overloadHandling.enabled > 0) {
                try {
                  await claudeAccountService.markAccountOverloaded(accountId)
                  logger.info(
                    `🚫 [Stream] Account ${accountId} marked as overloaded for ${config.claude.overloadHandling.enabled} minutes`
                  )
                } catch (overloadError) {
                  logger.error(
                    `❌ [Stream] Failed to mark account as overloaded: ${accountId}`,
                    overloadError
                  )
                }
              } else {
                logger.info(
                  `🚫 [Stream] 529 error handling is disabled, skipping account overload marking`
                )
              }
            } else if (res.statusCode >= 500 && res.statusCode < 600) {
              logger.warn(
                `🔥 [Stream] Server error (${res.statusCode}) detected for account ${accountId}`
              )
              await this._handleServerError(accountId, res.statusCode, sessionHash, '[Stream]')
            }
          }

          // 调用异步错误处理函数
          handleErrorResponse().catch((err) => {
            logger.error('❌ Error in stream error handler:', err)
          })

          logger.error(`❌ Claude API returned error status: ${res.statusCode}`)
          let errorData = ''

          res.on('data', (chunk) => {
            errorData += chunk.toString()
          })

          res.on('end', () => {
            console.error(': ❌ ', errorData)
            logger.error('❌ Claude API error response:', errorData)
            if (!responseStream.destroyed) {
              // 发送错误事件
              responseStream.write('event: error\n')
              responseStream.write(
                `data: ${JSON.stringify({
                  error: 'Claude API error',
                  status: res.statusCode,
                  details: errorData,
                  timestamp: new Date().toISOString()
                })}\n\n`
              )
              responseStream.end()
            }
            reject(new Error(`Claude API error: ${res.statusCode}`))
          })
          return
        }

        let buffer = ''
        const allUsageData = [] // 收集所有的usage事件
        let currentUsageData = {} // 当前正在收集的usage数据
        let rateLimitDetected = false // 限流检测标志

        // 监听数据块，解析SSE并寻找usage信息
        res.on('data', (chunk) => {
          try {
            const chunkStr = chunk.toString()

            buffer += chunkStr

            // 处理完整的SSE行
            const lines = buffer.split('\n')
            buffer = lines.pop() || '' // 保留最后的不完整行

            // 转发已处理的完整行到客户端
            if (lines.length > 0 && !responseStream.destroyed) {
              const linesToForward = lines.join('\n') + (lines.length > 0 ? '\n' : '')
              // 如果有流转换器，应用转换
              if (streamTransformer) {
                const transformed = streamTransformer(linesToForward)
                if (transformed) {
                  responseStream.write(transformed)
                }
              } else {
                responseStream.write(linesToForward)
              }
            }

            for (const line of lines) {
              // 解析SSE数据寻找usage信息
              if (line.startsWith('data: ') && line.length > 6) {
                try {
                  const jsonStr = line.slice(6)
                  const data = JSON.parse(jsonStr)

                  // 收集来自不同事件的usage数据
                  if (data.type === 'message_start' && data.message && data.message.usage) {
                    // 新的消息开始，如果之前有数据，先保存
                    if (
                      currentUsageData.input_tokens !== undefined &&
                      currentUsageData.output_tokens !== undefined
                    ) {
                      allUsageData.push({ ...currentUsageData })
                      currentUsageData = {}
                    }

                    // message_start包含input tokens、cache tokens和模型信息
                    currentUsageData.input_tokens = data.message.usage.input_tokens || 0
                    currentUsageData.cache_creation_input_tokens =
                      data.message.usage.cache_creation_input_tokens || 0
                    currentUsageData.cache_read_input_tokens =
                      data.message.usage.cache_read_input_tokens || 0
                    currentUsageData.model = data.message.model

                    // 检查是否有详细的 cache_creation 对象
                    if (
                      data.message.usage.cache_creation &&
                      typeof data.message.usage.cache_creation === 'object'
                    ) {
                      currentUsageData.cache_creation = {
                        ephemeral_5m_input_tokens:
                          data.message.usage.cache_creation.ephemeral_5m_input_tokens || 0,
                        ephemeral_1h_input_tokens:
                          data.message.usage.cache_creation.ephemeral_1h_input_tokens || 0
                      }
                      logger.debug(
                        '📊 Collected detailed cache creation data:',
                        JSON.stringify(currentUsageData.cache_creation)
                      )
                    }

                    logger.debug(
                      '📊 Collected input/cache data from message_start:',
                      JSON.stringify(currentUsageData)
                    )
                  }

                  // message_delta包含最终的output tokens
                  if (
                    data.type === 'message_delta' &&
                    data.usage &&
                    data.usage.output_tokens !== undefined
                  ) {
                    currentUsageData.output_tokens = data.usage.output_tokens || 0

                    logger.debug(
                      '📊 Collected output data from message_delta:',
                      JSON.stringify(currentUsageData)
                    )

                    // 如果已经收集到了input数据和output数据，这是一个完整的usage
                    if (currentUsageData.input_tokens !== undefined) {
                      logger.debug(
                        '🎯 Complete usage data collected for model:',
                        currentUsageData.model,
                        '- Input:',
                        currentUsageData.input_tokens,
                        'Output:',
                        currentUsageData.output_tokens
                      )
                      // 保存到列表中，但不立即触发回调
                      allUsageData.push({ ...currentUsageData })
                      // 重置当前数据，准备接收下一个
                      currentUsageData = {}
                    }
                  }

                  // 检查是否有限流错误
                  if (
                    data.type === 'error' &&
                    data.error &&
                    data.error.message &&
                    data.error.message.toLowerCase().includes("exceed your account's rate limit")
                  ) {
                    rateLimitDetected = true
                    logger.warn(`🚫 Rate limit detected in stream for account ${accountId}`)
                  }
                } catch (parseError) {
                  // 忽略JSON解析错误，继续处理
                  logger.debug('🔍 SSE line not JSON or no usage data:', line.slice(0, 100))
                }
              }
            }
          } catch (error) {
            logger.error('❌ Error processing stream data:', error)
            // 发送错误但不破坏流，让它自然结束
            if (!responseStream.destroyed) {
              responseStream.write('event: error\n')
              responseStream.write(
                `data: ${JSON.stringify({
                  error: 'Stream processing error',
                  message: error.message,
                  timestamp: new Date().toISOString()
                })}\n\n`
              )
            }
          }
        })

        res.on('end', async () => {
          try {
            // 处理缓冲区中剩余的数据
            if (buffer.trim() && !responseStream.destroyed) {
              if (streamTransformer) {
                const transformed = streamTransformer(buffer)
                if (transformed) {
                  responseStream.write(transformed)
                }
              } else {
                responseStream.write(buffer)
              }
            }

            // 确保流正确结束
            if (!responseStream.destroyed) {
              responseStream.end()
            }
          } catch (error) {
            logger.error('❌ Error processing stream end:', error)
          }

          // 如果还有未完成的usage数据，尝试保存
          if (currentUsageData.input_tokens !== undefined) {
            if (currentUsageData.output_tokens === undefined) {
              currentUsageData.output_tokens = 0 // 如果没有output，设为0
            }
            allUsageData.push(currentUsageData)
          }

          // 检查是否捕获到usage数据
          if (allUsageData.length === 0) {
            logger.warn(
              '⚠️ Stream completed but no usage data was captured! This indicates a problem with SSE parsing or Claude API response format.'
            )
          } else {
            // 打印此次请求的所有usage数据汇总
            const totalUsage = allUsageData.reduce(
              (acc, usage) => ({
                input_tokens: (acc.input_tokens || 0) + (usage.input_tokens || 0),
                output_tokens: (acc.output_tokens || 0) + (usage.output_tokens || 0),
                cache_creation_input_tokens:
                  (acc.cache_creation_input_tokens || 0) + (usage.cache_creation_input_tokens || 0),
                cache_read_input_tokens:
                  (acc.cache_read_input_tokens || 0) + (usage.cache_read_input_tokens || 0),
                models: [...(acc.models || []), usage.model].filter(Boolean)
              }),
              {}
            )

            // 打印原始的usage数据为JSON字符串，避免嵌套问题
            logger.info(
              `📊 === Stream Request Usage Summary === Model: ${body.model}, Total Events: ${allUsageData.length}, Usage Data: ${JSON.stringify(allUsageData)}`
            )

            // 一般一个请求只会使用一个模型，即使有多个usage事件也应该合并
            // 计算总的usage
            const finalUsage = {
              input_tokens: totalUsage.input_tokens,
              output_tokens: totalUsage.output_tokens,
              cache_creation_input_tokens: totalUsage.cache_creation_input_tokens,
              cache_read_input_tokens: totalUsage.cache_read_input_tokens,
              model: allUsageData[allUsageData.length - 1].model || body.model // 使用最后一个模型或请求模型
            }

            // 如果有详细的cache_creation数据，合并它们
            let totalEphemeral5m = 0
            let totalEphemeral1h = 0
            allUsageData.forEach((usage) => {
              if (usage.cache_creation && typeof usage.cache_creation === 'object') {
                totalEphemeral5m += usage.cache_creation.ephemeral_5m_input_tokens || 0
                totalEphemeral1h += usage.cache_creation.ephemeral_1h_input_tokens || 0
              }
            })

            // 如果有详细的缓存数据，添加到finalUsage
            if (totalEphemeral5m > 0 || totalEphemeral1h > 0) {
              finalUsage.cache_creation = {
                ephemeral_5m_input_tokens: totalEphemeral5m,
                ephemeral_1h_input_tokens: totalEphemeral1h
              }
              logger.info(
                '📊 Detailed cache creation breakdown:',
                JSON.stringify(finalUsage.cache_creation)
              )
            }

            // 调用一次usageCallback记录合并后的数据
            usageCallback(finalUsage)
          }

          // 提取5小时会话窗口状态
          // 使用大小写不敏感的方式获取响应头
          const get5hStatus = (headers) => {
            if (!headers) {
              return null
            }
            // HTTP头部名称不区分大小写，需要处理不同情况
            return (
              headers['anthropic-ratelimit-unified-5h-status'] ||
              headers['Anthropic-Ratelimit-Unified-5h-Status'] ||
              headers['ANTHROPIC-RATELIMIT-UNIFIED-5H-STATUS']
            )
          }

          const sessionWindowStatus = get5hStatus(res.headers)
          if (sessionWindowStatus) {
            logger.info(`📊 Session window status for account ${accountId}: ${sessionWindowStatus}`)
            // 保存会话窗口状态到账户数据
            await claudeAccountService.updateSessionWindowStatus(accountId, sessionWindowStatus)
          }

          // 处理限流状态
          if (rateLimitDetected || res.statusCode === 429) {
            // 提取限流重置时间戳
            let rateLimitResetTimestamp = null
            if (res.headers && res.headers['anthropic-ratelimit-unified-reset']) {
              rateLimitResetTimestamp = parseInt(res.headers['anthropic-ratelimit-unified-reset'])
              logger.info(
                `🕐 Extracted rate limit reset timestamp from stream: ${rateLimitResetTimestamp} (${new Date(rateLimitResetTimestamp * 1000).toISOString()})`
              )
            }

            // 标记账号为限流状态并删除粘性会话映射
            await unifiedClaudeScheduler.markAccountRateLimited(
              accountId,
              accountType,
              sessionHash,
              rateLimitResetTimestamp
            )
          } else if (res.statusCode === 200) {
            // 请求成功，清除401和500错误计数
            await this.clearUnauthorizedErrors(accountId)
            await claudeAccountService.clearInternalErrors(accountId)
            // 如果请求成功，检查并移除限流状态
            const isRateLimited = await unifiedClaudeScheduler.isAccountRateLimited(
              accountId,
              accountType
            )
            if (isRateLimited) {
              await unifiedClaudeScheduler.removeAccountRateLimit(accountId, accountType)
            }

            // 如果流式请求成功，检查并移除过载状态
            try {
              const isOverloaded = await claudeAccountService.isAccountOverloaded(accountId)
              if (isOverloaded) {
                await claudeAccountService.removeAccountOverload(accountId)
              }
            } catch (overloadError) {
              logger.error(
                `❌ [Stream] Failed to check/remove overload status for account ${accountId}:`,
                overloadError
              )
            }

            // 只有真实的 Claude Code 请求才更新 headers（流式请求）
          }

          logger.debug('🌊 Claude stream response with usage capture completed')
          resolve()
        })
      })

      req.on('error', async (error) => {
        logger.error('❌ Claude stream request error:', error.message, {
          code: error.code,
          errno: error.errno,
          syscall: error.syscall
        })

        // 根据错误类型提供更具体的错误信息
        let errorMessage = 'Upstream request failed'
        let statusCode = 500
        if (error.code === 'ECONNRESET') {
          errorMessage = 'Connection reset by Claude API server'
          statusCode = 502
        } else if (error.code === 'ENOTFOUND') {
          errorMessage = 'Unable to resolve Claude API hostname'
          statusCode = 502
        } else if (error.code === 'ECONNREFUSED') {
          errorMessage = 'Connection refused by Claude API server'
          statusCode = 502
        } else if (error.code === 'ETIMEDOUT') {
          errorMessage = 'Connection timed out to Claude API server'
          statusCode = 504
        }

        if (!responseStream.headersSent) {
          responseStream.writeHead(statusCode, {
            'Content-Type': 'text/event-stream',
            'Cache-Control': 'no-cache',
            Connection: 'keep-alive'
          })
        }

        if (!responseStream.destroyed) {
          // 发送 SSE 错误事件
          responseStream.write('event: error\n')
          responseStream.write(
            `data: ${JSON.stringify({
              error: errorMessage,
              code: error.code,
              timestamp: new Date().toISOString()
            })}\n\n`
          )
          responseStream.end()
        }
        reject(error)
      })

      req.on('timeout', async () => {
        req.destroy()
        logger.error('❌ Claude stream request timeout')

        if (!responseStream.headersSent) {
          responseStream.writeHead(504, {
            'Content-Type': 'text/event-stream',
            'Cache-Control': 'no-cache',
            Connection: 'keep-alive'
          })
        }
        if (!responseStream.destroyed) {
          // 发送 SSE 错误事件
          responseStream.write('event: error\n')
          responseStream.write(
            `data: ${JSON.stringify({
              error: 'Request timeout',
              code: 'TIMEOUT',
              timestamp: new Date().toISOString()
            })}\n\n`
          )
          responseStream.end()
        }
        reject(new Error('Request timeout'))
      })

      // 处理客户端断开连接
      responseStream.on('close', () => {
        logger.debug('🔌 Client disconnected, cleaning up stream')
        if (!req.destroyed) {
          req.destroy()
        }
      })

      // Dump最终请求（流式）
      const finalUrl = `https://${options.hostname}:${options.port || 443}${options.path}`
      requestDumper
        .dumpFinalRequest({
          model: body.model,
          url: finalUrl,
          headers: options.headers,
          body,
          accountId,
          proxyInfo: proxyAgent ? { type: 'configured' } : null,
          sessionHash
        })
        .catch((err) => {
          logger.debug('Failed to dump stream final request:', err.message)
        })

      // 写入请求体
      req.write(JSON.stringify(body))
      req.end()
    })
  }

  // 🌊 发送流式请求到Claude API
  async _makeClaudeStreamRequest(
    body,
    accessToken,
    proxyAgent,
    clientHeaders,
    responseStream,
    requestOptions = {}
  ) {
    return new Promise((resolve, reject) => {
      const url = new URL(this.claudeApiUrl)

      // 不再使用 claudeCodeHeadersService，直接使用固定值

      // 构建固定的请求头集合（严格控制）- 流式请求
      const options = {
        hostname: url.hostname,
        port: url.port || 443,
        path: url.pathname,
        method: 'POST',
        headers: {
          ...claudeConstants.FIXED_HEADERS,
          ...claudeConstants.STREAM_HEADER, // 添加流式请求专用header
          Authorization: `Bearer ${accessToken}`,
          'anthropic-version': this.apiVersion,
          'User-Agent': claudeConstants.USER_AGENT
        },
        agent: proxyAgent,
        timeout: config.requestTimeout || 600000
      }

      // 使用 BetaHeaderManager 根据模型动态构建 beta header
      const model = body.model || 'unknown'
      const betaHeader = BetaHeaderManager.getBetaHeader(model, requestOptions, clientHeaders)

      if (betaHeader) {
        options.headers['anthropic-beta'] = betaHeader
        // 如果有 beta header，添加 ?beta=true 查询参数
        options.path += '?beta=true'
      }

      const req = https.request(options, (res) => {
        // 设置响应头
        responseStream.statusCode = res.statusCode
        Object.keys(res.headers).forEach((key) => {
          responseStream.setHeader(key, res.headers[key])
        })

        // 管道响应数据
        res.pipe(responseStream)

        res.on('end', () => {
          logger.debug('🌊 Claude stream response completed')
          resolve()
        })
      })

      req.on('error', async (error) => {
        logger.error('❌ Claude stream request error:', error.message, {
          code: error.code,
          errno: error.errno,
          syscall: error.syscall
        })

        // 根据错误类型提供更具体的错误信息
        let errorMessage = 'Upstream request failed'
        let statusCode = 500
        if (error.code === 'ECONNRESET') {
          errorMessage = 'Connection reset by Claude API server'
          statusCode = 502
        } else if (error.code === 'ENOTFOUND') {
          errorMessage = 'Unable to resolve Claude API hostname'
          statusCode = 502
        } else if (error.code === 'ECONNREFUSED') {
          errorMessage = 'Connection refused by Claude API server'
          statusCode = 502
        } else if (error.code === 'ETIMEDOUT') {
          errorMessage = 'Connection timed out to Claude API server'
          statusCode = 504
        }

        if (!responseStream.headersSent) {
          responseStream.writeHead(statusCode, {
            'Content-Type': 'text/event-stream',
            'Cache-Control': 'no-cache',
            Connection: 'keep-alive'
          })
        }

        if (!responseStream.destroyed) {
          // 发送 SSE 错误事件
          responseStream.write('event: error\n')
          responseStream.write(
            `data: ${JSON.stringify({
              error: errorMessage,
              code: error.code,
              timestamp: new Date().toISOString()
            })}\n\n`
          )
          responseStream.end()
        }
        reject(error)
      })

      req.on('timeout', async () => {
        req.destroy()
        logger.error('❌ Claude stream request timeout')

        if (!responseStream.headersSent) {
          responseStream.writeHead(504, {
            'Content-Type': 'text/event-stream',
            'Cache-Control': 'no-cache',
            Connection: 'keep-alive'
          })
        }
        if (!responseStream.destroyed) {
          // 发送 SSE 错误事件
          responseStream.write('event: error\n')
          responseStream.write(
            `data: ${JSON.stringify({
              error: 'Request timeout',
              code: 'TIMEOUT',
              timestamp: new Date().toISOString()
            })}\n\n`
          )
          responseStream.end()
        }
        reject(new Error('Request timeout'))
      })

      // 处理客户端断开连接
      responseStream.on('close', () => {
        logger.debug('🔌 Client disconnected, cleaning up stream')
        if (!req.destroyed) {
          req.destroy()
        }
      })

      // Dump最终请求（流式 - _makeClaudeStreamRequest）
      const finalUrl = `https://${options.hostname}:${options.port || 443}${options.path}`
      requestDumper
        .dumpFinalRequest({
          model: body.model,
          url: finalUrl,
          headers: options.headers,
          body,
          accountId: null, // 该方法没有accountId参数
          proxyInfo: proxyAgent ? { type: 'configured' } : null,
          sessionHash: sessionHelper.generateSessionHash(body)
        })
        .catch((err) => {
          logger.debug('Failed to dump stream request:', err.message)
        })

      // 写入请求体
      req.write(JSON.stringify(body))
      req.end()
    })
  }

  // 🛠️ 统一的错误处理方法
  async _handleServerError(accountId, statusCode, sessionHash = null, context = '') {
    try {
      await claudeAccountService.recordServerError(accountId, statusCode)
      const errorCount = await claudeAccountService.getServerErrorCount(accountId)

      // 根据错误类型设置不同的阈值和日志前缀
      const isTimeout = statusCode === 504
      const threshold = 3 // 统一使用3次阈值
      const prefix = context ? `${context} ` : ''

      logger.warn(
        `⏱️ ${prefix}${isTimeout ? 'Timeout' : 'Server'} error for account ${accountId}, error count: ${errorCount}/${threshold}`
      )

      if (errorCount > threshold) {
        const errorTypeLabel = isTimeout ? 'timeout' : '5xx'
        logger.error(
          `❌ ${prefix}Account ${accountId} exceeded ${errorTypeLabel} error threshold (${errorCount} errors), marking as temp_error`
        )
        await claudeAccountService.markAccountTempError(accountId, sessionHash)
      }
    } catch (handlingError) {
      logger.error(`❌ Failed to handle ${context} server error:`, handlingError)
    }
  }

  // 🔄 重试逻辑
  async _retryRequest(requestFunc, maxRetries = 3) {
    let lastError

    for (let i = 0; i < maxRetries; i++) {
      try {
        return await requestFunc()
      } catch (error) {
        lastError = error

        if (i < maxRetries - 1) {
          const delay = Math.pow(2, i) * 1000 // 指数退避
          logger.warn(`⏳ Retry ${i + 1}/${maxRetries} in ${delay}ms: ${error.message}`)
          await new Promise((resolve) => setTimeout(resolve, delay))
        }
      }
    }

    throw lastError
  }

  // 🔐 记录401未授权错误
  async recordUnauthorizedError(accountId) {
    try {
      const key = `claude_account:${accountId}:401_errors`

      // 增加错误计数，设置5分钟过期时间
      await redis.client.incr(key)
      await redis.client.expire(key, 300) // 5分钟

      logger.info(`📝 Recorded 401 error for account ${accountId}`)
    } catch (error) {
      logger.error(`❌ Failed to record 401 error for account ${accountId}:`, error)
    }
  }

  // 🔍 获取401错误计数
  async getUnauthorizedErrorCount(accountId) {
    try {
      const key = `claude_account:${accountId}:401_errors`

      const count = await redis.client.get(key)
      return parseInt(count) || 0
    } catch (error) {
      logger.error(`❌ Failed to get 401 error count for account ${accountId}:`, error)
      return 0
    }
  }

  // 🧹 清除401错误计数
  async clearUnauthorizedErrors(accountId) {
    try {
      const key = `claude_account:${accountId}:401_errors`

      await redis.client.del(key)
      logger.info(`✅ Cleared 401 error count for account ${accountId}`)
    } catch (error) {
      logger.error(`❌ Failed to clear 401 errors for account ${accountId}:`, error)
    }
  }

  // 🔧 动态捕获并获取统一的 User-Agent
  async captureAndGetUnifiedUserAgent(clientHeaders, account) {
    if (account.useUnifiedUserAgent !== 'true') {
      return null
    }

    const CACHE_KEY = 'claude_code_user_agent:daily'
    const TTL = 90000 // 25小时

    // ⚠️ 重要：这里通过正则表达式判断是否为 Claude Code 客户端
    // 如果未来 Claude Code 的 User-Agent 格式发生变化，需要更新这个正则表达式
    // 当前已知格式：claude-cli/1.0.102 (external, cli)
    const CLAUDE_CODE_UA_PATTERN = /^claude-cli\/[\d.]+\s+\(/i

    const clientUA = clientHeaders?.['user-agent'] || clientHeaders?.['User-Agent']
    let cachedUA = await redis.client.get(CACHE_KEY)

    if (clientUA && CLAUDE_CODE_UA_PATTERN.test(clientUA)) {
      if (!cachedUA) {
        // 没有缓存，直接存储
        await redis.client.setex(CACHE_KEY, TTL, clientUA)
        logger.info(`📱 Captured unified Claude Code User-Agent: ${clientUA}`)
        cachedUA = clientUA
      } else {
        // 有缓存，比较版本号，保存更新的版本
        const shouldUpdate = this.compareClaudeCodeVersions(clientUA, cachedUA)
        if (shouldUpdate) {
          await redis.client.setex(CACHE_KEY, TTL, clientUA)
          logger.info(`🔄 Updated to newer Claude Code User-Agent: ${clientUA} (was: ${cachedUA})`)
          cachedUA = clientUA
        } else {
          // 当前版本不比缓存版本新，仅刷新TTL
          await redis.client.expire(CACHE_KEY, TTL)
        }
      }
    }

    return cachedUA // 没有缓存返回 null
  }

  // 🔄 比较Claude Code版本号，判断是否需要更新
  // 返回 true 表示 newUA 版本更新，需要更新缓存
  compareClaudeCodeVersions(newUA, cachedUA) {
    try {
      // 提取版本号：claude-cli/1.0.102 (external, cli) -> 1.0.102
      // 支持多段版本号格式，如 1.0.102、2.1.0.beta1 等
      const newVersionMatch = newUA.match(/claude-cli\/([\d.]+(?:[a-zA-Z0-9-]*)?)/i)
      const cachedVersionMatch = cachedUA.match(/claude-cli\/([\d.]+(?:[a-zA-Z0-9-]*)?)/i)

      if (!newVersionMatch || !cachedVersionMatch) {
        // 无法解析版本号，优先使用新的
        logger.warn(`⚠️ Unable to parse Claude Code versions: new=${newUA}, cached=${cachedUA}`)
        return true
      }

      const newVersion = newVersionMatch[1]
      const cachedVersion = cachedVersionMatch[1]

      // 比较版本号 (semantic version)
      const compareResult = this.compareSemanticVersions(newVersion, cachedVersion)

      logger.debug(`🔍 Version comparison: ${newVersion} vs ${cachedVersion} = ${compareResult}`)

      return compareResult > 0 // 新版本更大则返回 true
    } catch (error) {
      logger.warn(`⚠️ Error comparing Claude Code versions, defaulting to update: ${error.message}`)
      return true // 出错时优先使用新的
    }
  }

  // 🔢 比较版本号
  // 返回：1 表示 v1 > v2，-1 表示 v1 < v2，0 表示相等
  compareSemanticVersions(version1, version2) {
    // 将版本号字符串按"."分割成数字数组
    const arr1 = version1.split('.')
    const arr2 = version2.split('.')

    // 获取两个版本号数组中的最大长度
    const maxLength = Math.max(arr1.length, arr2.length)

    // 循环遍历，逐段比较版本号
    for (let i = 0; i < maxLength; i++) {
      // 如果某个版本号的某一段不存在，则视为0
      const num1 = parseInt(arr1[i] || 0, 10)
      const num2 = parseInt(arr2[i] || 0, 10)

      if (num1 > num2) {
        return 1 // version1 大于 version2
      }
      if (num1 < num2) {
        return -1 // version1 小于 version2
      }
    }

    return 0 // 两个版本号相等
  }

  // 🎯 健康检查
  async healthCheck() {
    try {
      const accounts = await claudeAccountService.getAllAccounts()
      const activeAccounts = accounts.filter((acc) => acc.isActive && acc.status === 'active')

      return {
        healthy: activeAccounts.length > 0,
        activeAccounts: activeAccounts.length,
        totalAccounts: accounts.length,
        timestamp: new Date().toISOString()
      }
    } catch (error) {
      logger.error('❌ Health check failed:', error)
      return {
        healthy: false,
        error: error.message,
        timestamp: new Date().toISOString()
      }
    }
  }
}

module.exports = new ClaudeRelayService()<|MERGE_RESOLUTION|>--- conflicted
+++ resolved
@@ -386,8 +386,6 @@
         if (isRateLimited) {
           await unifiedClaudeScheduler.removeAccountRateLimit(accountId, accountType)
         }
-<<<<<<< HEAD
-=======
 
         // 如果请求成功，检查并移除过载状态
         try {
@@ -401,16 +399,6 @@
             overloadError
           )
         }
-
-        // 只有真实的 Claude Code 请求才更新 headers
-        if (
-          clientHeaders &&
-          Object.keys(clientHeaders).length > 0 &&
-          this.isRealClaudeCodeRequest(requestBody, clientHeaders)
-        ) {
-          await claudeCodeHeadersService.storeAccountHeaders(accountId, clientHeaders)
-        }
->>>>>>> 4592773e
       }
 
       // 记录成功的API调用并打印详细的usage数据
